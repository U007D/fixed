// Copyright © 2018–2022 Trevor Spiteri

// This library is free software: you can redistribute it and/or
// modify it under the terms of either
//
//   * the Apache License, Version 2.0 or
//   * the MIT License
//
// at your option.
//
// You should have recieved copies of the Apache License and the MIT
// License along with the library. If not, see
// <https://www.apache.org/licenses/LICENSE-2.0> and
// <https://opensource.org/licenses/MIT>.

/*!
# Fixed-point numbers

**Alpha:** This is an alpha release of the new major version 2.0.0 that makes
use of const generics instead of the [*typenum*
crate](https://crates.io/crate/typenum). This version requires the nightly
compiler with the [`generic_const_exprs` feature] enabled. The stable version
2.0.0 itself will not be released before the [`generic_const_exprs` feature] is
stabilized. See the documentation for [porting from version 1 to version 2].

[`generic_const_exprs` feature]: https://github.com/rust-lang/rust/issues/76560
[porting from version 1 to version 2]: #porting-from-version-1-to-version-2

The [*fixed* crate] provides fixed-point numbers.

  * [`FixedI8`] and [`FixedU8`] are eight-bit fixed-point numbers.
  * [`FixedI16`] and [`FixedU16`] are 16-bit fixed-point numbers.
  * [`FixedI32`] and [`FixedU32`] are 32-bit fixed-point numbers.
  * [`FixedI64`] and [`FixedU64`] are 64-bit fixed-point numbers.
  * [`FixedI128`] and [`FixedU128`] are 128-bit fixed-point numbers.

An <i>n</i>-bit fixed-point number has <i>f</i>&nbsp;=&nbsp;`FRAC` fractional
bits, and <i>n</i>&nbsp;&minus;&nbsp;<i>f</i> integer bits. For example,
<code>[FixedI32]\<24></code> is a 32-bit signed fixed-point number with
<i>n</i>&nbsp;=&nbsp;32 total bits, <i>f</i>&nbsp;=&nbsp;24 fractional bits, and
<i>n</i>&nbsp;&minus;&nbsp;<i>f</i>&nbsp;=&nbsp;8 integer bits.
<code>[FixedI32]\<0></code> behaves like [`i32`], and
<code>[FixedU32]\<0></code> behaves like [`u32`].

The difference between any two successive representable numbers is constant
throughout the possible range for a fixed-point number:
<i>Δ</i>&nbsp;=&nbsp;1/2<sup><i>f</i></sup>. When <i>f</i>&nbsp;=&nbsp;0, like
in <code>[FixedI32]\<0></code>, <i>Δ</i>&nbsp;=&nbsp;1 because representable
numbers are integers, and the difference between two successive integers is 1.
When <i>f</i>&nbsp;=&nbsp;<i>n</i>, <i>Δ</i>&nbsp;=&nbsp;1/2<sup><i>n</i></sup>
and the value lies in the range &minus;0.5&nbsp;≤&nbsp;<i>x</i>&nbsp;<&nbsp;0.5
for signed numbers like <code>[FixedI32]\<32></code>, and in the range
0&nbsp;≤&nbsp;<i>x</i>&nbsp;<&nbsp;1 for unsigned numbers like
<<<<<<< HEAD
<code>[FixedU32]\<32></code>.
=======
<code>[FixedU32]\<[U32]></code>.

In version 1 the [*typenum* crate] is used for the fractional bit count `Frac`;
the plan is to to have a major version 2 with const generics when the Rust
compiler’s [`generic_const_exprs` feature] is ready and stabilized. An [alpha
version] is already available.

[`generic_const_exprs` feature]: https://github.com/rust-lang/rust/issues/76560
[alpha version]: https://docs.rs/fixed/2.0.0-alpha/fixed/
>>>>>>> 7a806f85

The main features are

  * Representation of binary fixed-point numbers up to 128 bits wide.
  * Conversions between fixed-point numbers and numeric primitives.
  * Comparisons between fixed-point numbers and numeric primitives.
  * Parsing from strings in decimal, binary, octal and hexadecimal.
  * Display as decimal, binary, octal and hexadecimal.
  * Arithmetic and logic operations.

This crate does *not* provide decimal fixed-point numbers. For example 0.001
cannot be represented exactly, as it is 1/10<sup>3</sup>. It is binary fractions
like 1/2<sup>4</sup> (0.0625) that can be represented exactly, provided there
are enough fractional bits.

This crate does *not* provide general analytic functions.

  * No algebraic functions are provided, for example no `sqrt` or `pow`.
  * No trigonometric functions are provided, for example no `sin` or `cos`.
  * No other transcendental functions are provided, for example no `log` or
    `exp`.

These functions are not provided because different implementations can have
different trade-offs, for example trading some correctness for speed.
Implementations can be provided in other crates.

  * The [*fixed-sqrt* crate] provides the square root operation.
  * The [*cordic* crate] provides various functions implemented using the
    [CORDIC] algorithm.

The conversions supported cover the following cases.

  * Infallible lossless conversions between fixed-point numbers and numeric
    primitives are provided using [`From`] and [`Into`]. These never fail
    (infallible) and do not lose any bits (lossless).
  * Infallible lossy conversions between fixed-point numbers and numeric
    primitives are provided using the [`LossyFrom`] and [`LossyInto`] traits.
    The source can have more fractional bits than the destination.
  * Checked lossless conversions between fixed-point numbers and numeric
    primitives are provided using the [`LosslessTryFrom`] and
    [`LosslessTryInto`] traits. The source cannot have more fractional bits than
    the destination.
  * Checked conversions between fixed-point numbers and numeric primitives are
    provided using the [`FromFixed`] and [`ToFixed`] traits, or using the
    [`from_num`] and [`to_num`] methods and [their checked
    versions][`checked_from_num`].
  * Additionally, [`az`] casts are implemented for conversion between
    fixed-point numbers and numeric primitives.
  * Fixed-point numbers can be parsed from decimal strings using [`FromStr`],
    and from binary, octal and hexadecimal strings using the
    [`from_str_binary`], [`from_str_octal`] and [`from_str_hex`] methods. The
    result is rounded to the nearest, with ties rounded to even.
  * Fixed-point numbers can be converted to strings using [`Display`],
    [`Binary`], [`Octal`], [`LowerHex`] and [`UpperHex`]. The output is rounded
    to the nearest, with ties rounded to even.
  * All fixed-point numbers are plain old data, so [`bytemuck`] bit casting
    conversions can be used.

## Quick examples

```rust
#![feature(generic_const_exprs)]
# #![allow(incomplete_features)]

use fixed::types::I20F12;

// 19/3 = 6 1/3
let six_and_third = I20F12::from_num(19) / 3;
// four decimal digits for 12 binary digits
assert_eq!(six_and_third.to_string(), "6.3333");
// find the ceil and convert to i32
assert_eq!(six_and_third.ceil().to_num::<i32>(), 7);
// we can also compare directly to integers
assert_eq!(six_and_third.ceil(), 7);
```

The type [`I20F12`] is a 32-bit fixed-point signed number with 20 integer bits
and 12 fractional bits. It is an alias to <code>[FixedI32]\<12></code>. The
unsigned counterpart would be [`U20F12`]. Aliases are provided for all
combinations of integer and fractional bits adding up to a total of eight, 16,
32, 64 or 128 bits.

```rust
#![feature(generic_const_exprs)]
# #![allow(incomplete_features)]

use fixed::types::{I4F4, I4F12};

// -8 ≤ I4F4 < 8 with steps of 1/16 (~0.06)
let a = I4F4::from_num(1);
// multiplication and division by integers are possible
let ans1 = a / 5 * 17;
// 1 / 5 × 17 = 3 2/5 (3.4), but we get 3 3/16 (~3.2)
assert_eq!(ans1, I4F4::from_bits((3 << 4) + 3));
assert_eq!(ans1.to_string(), "3.2");

// -8 ≤ I4F12 < 8 with steps of 1/4096 (~0.0002)
let wider_a = I4F12::from(a);
let wider_ans = wider_a / 5 * 17;
let ans2 = I4F4::from_num(wider_ans);
// now the answer is the much closer 3 6/16 (~3.4)
assert_eq!(ans2, I4F4::from_bits((3 << 4) + 6));
assert_eq!(ans2.to_string(), "3.4");
```

The second example shows some precision and conversion issues. The low precision
of `a` means that `a / 5` is 3⁄16 instead of 1⁄5, leading to an inaccurate
result `ans1` = 3 3⁄16 (~3.2). With a higher precision, we get `wider_a / 5`
equal to 819⁄4096, leading to a more accurate intermediate result `wider_ans` =
3 1635⁄4096. When we convert back to four fractional bits, we get `ans2` = 3
6⁄16 (~3.4).

Note that we can convert from [`I4F4`] to [`I4F12`] using [`From`], as the
target type has the same number of integer bits and a larger number of
fractional bits. Converting from [`I4F12`] to [`I4F4`] cannot use [`From`] as we
have less fractional bits, so we use [`from_num`] instead.

## Writing fixed-point constants and values literally

The parsing methods are available as `const` functions.

```rust
#![feature(generic_const_exprs)]
# #![allow(incomplete_features)]

use fixed::types::I16F16;

const TWELVE_POINT_75: I16F16 = I16F16::unwrapped_from_str("12.75");
// 1.1 binary is 1.5 decimal
const ONE_POINT_5: I16F16 = I16F16::unwrapped_from_str_binary("1.1");
// 12.75 + 1.5 = 14.25
let sum = TWELVE_POINT_75 + ONE_POINT_5;
assert_eq!(sum, 14.25);
```

The [*fixed-macro* crate] is an alternative which provides a convenient macro to
write down fixed-point constants literally in the code. It supports underscores
as separators, scientific notation, and binary/octal/hexadecimal integers, but
it does not support binary/octal/hexadecimal fractions as they cannot be parsed
by the Rust compiler.

```rust
#![feature(generic_const_exprs)]
# #![allow(incomplete_features)]

# #[cfg(feature = "skip-this-test")] {
use fixed::types::I16F16;
use fixed_macro::fixed;

// 0.1275e2 is 12.75
const NUM1: I16F16 = fixed!(0.127_5e2: I16F16);
// 11 binary is 3 decimal
let num2 = NUM1 + fixed!(0b11: I16F16);
// 12.75 + 3 = 15.75
assert_eq!(num2, 15.75);
# }
```

## Using the *fixed* crate

The *fixed* crate is available on [crates.io][*fixed* crate]. To use it in your
crate, add it as a dependency inside [*Cargo.toml*]:

```toml
[dependencies]
<<<<<<< HEAD
fixed = "2.0.0-alpha.4"
=======
fixed = "1.18"
>>>>>>> 7a806f85
```

This alpha version of the *fixed* crate requires the nightly compiler with the
[`generic_const_exprs` feature] enabled.

[`generic_const_exprs` feature]: https://github.com/rust-lang/rust/issues/76560

## Optional features

The *fixed* crate has these optional feature:

 1. `arbitrary`, disabled by default. This provides the generation of arbitrary
    fixed-point numbers from raw, unstructured data. This feature requires the
    [*arbitrary* crate].
 2. `serde`, disabled by default. This provides serialization support for the
    fixed-point types. This feature requires the [*serde* crate].
 3. `std`, disabled by default. This is for features that are not possible under
    `no_std`: currently the implementation of the [`Error`] trait for
    [`ParseFixedError`].
 4. `serde-str`, disabled by default. Fixed-point numbers are serialized as
    strings showing the value when using human-readable formats. This feature
    requires the `serde` and the `std` optional features. With this feature,
    serialization is only supported for fixed-point numbers where the number of
    fractional bits is from zero to the total number of bits. **Warning:**
    numbers serialized when this feature is enabled cannot be deserialized when
    this feature is disabled, and vice versa.

To enable features, you can add the dependency like this to [*Cargo.toml*]:

```toml
[dependencies.fixed]
<<<<<<< HEAD
version = "2.0.0-alpha.4"
=======
version = "1.18"
>>>>>>> 7a806f85
features = ["serde"]
```

## Experimental optional features

It is not considered a breaking change if the following experimental features
are removed. The removal of experimental features would however require a minor
version bump. Similarly, on a minor version bump, optional dependencies can be
updated to an incompatible newer version.

 1. `borsh`, disabled by default. This implements serialization and
    deserialization using the [*borsh* crate]. (The plan is to promote this to
    an optional feature once the [*borsh* crate] reaches version 1.0.0.)
 2. `num-traits`, disabled by default. This implements some traits from the
    [*num-traits* crate]. (The plan is to promote this to an optional feature
    once the [*num-traits* crate] reaches version 1.0.0.)

## Porting from version 1 to version 2

To port from version 1 to version 2, the following is required:

  * Temporary change required until the [`generic_const_exprs` feature] are
    stabilized: use the nightly compiler and enable the [`generic_const_exprs`
    feature] using

    ```rust
    #![feature(generic_const_exprs)]
    # #![allow(incomplete_features)]
    ```

  * Use integer literals instead of typenum integer constants, for example
    <code>[FixedI32][`FixedI32`]&lt;8></code> instead of
    <code>[FixedI32][`FixedI32`]&lt;[U8]></code>.

    [U8]: https://docs.rs/fixed/1/fixed/types/extra/type.U8.html

  * The [`Fixed`] trait constraints have been relaxed, and the methods which
    needed the strict constraints have been moved to the subtrait
    [`FixedStrict`]. For code that uses these trait methods, [`Fixed`] should be
    replaced by [`FixedStrict`].

    [`Fixed`]: traits::Fixed
    [`FixedStrict`]: traits::FixedStrict

  * The [`FRAC_NBITS`] and [`INT_NBITS`] associated constants of type [`u32`]
    were replaced by [`FRAC_BITS`] and [`INT_BITS`] of type [`i32`].

    [`FRAC_BITS`]: FixedI32::FRAC_BITS
    [`FRAC_NBITS`]: https://docs.rs/fixed/1/fixed/struct.FixedI32.html#associatedconstant.FRAC_NBITS
    [`INT_BITS`]: FixedI32::INT_BITS
    [`INT_NBITS`]: https://docs.rs/fixed/1/fixed/struct.FixedI32.html#associatedconstant.INT_NBITS

  * The [`F128Bits`] struct has been replaced by [`F128`]. In version 1 the
    ordering was total ordering, not regular floating-point number ordering, but
    in version 2 the ordering is similar to ordering for standard floating-point
    numbers. Also, the underlying [`u128`] value is now accessible only through
    the [`to_bits`] and [`from_bits`] methods.

    [`F128Bits`]: https://docs.rs/fixed/1/fixed/struct.F128Bits.html
    [`from_bits`]: F128::from_bits
    [`to_bits`]: F128::to_bits

  * For the [`Unwrapped`] wrapper, the methods [`from_str_binary`][u-fsb],
    [`from_str_octal`][u-fso] and [`from_str_hex`][u-fsh] return the value
    directly instead of a [`Result`].

    [u-fsb]: Unwrapped#method.from_str_binary
    [u-fsh]: Unwrapped#method.from_str_hex
    [u-fso]: Unwrapped#method.from_str_octal

  * The deprecated optional features `az` and `f16` were removed. These features
    had no effect, as their functionality has been unconditionally enabled since
    version 1.7.0.

## License

This crate is free software: you can redistribute it and/or modify it under the
terms of either

  * the [Apache License, Version 2.0][LICENSE-APACHE] or
  * the [MIT License][LICENSE-MIT]

at your option.

### Contribution

Unless you explicitly state otherwise, any contribution intentionally submitted
for inclusion in the work by you, as defined in the Apache License, Version 2.0,
shall be dual licensed as above, without any additional terms or conditions.

[*Cargo.toml*]: https://doc.rust-lang.org/cargo/guide/dependencies.html
[*arbitrary* crate]: https://crates.io/crates/arbitrary
[*borsh* crate]: https://crates.io/crates/borsh
[*cordic* crate]: https://crates.io/crates/cordic
[*fixed* crate]: https://crates.io/crates/fixed
[*fixed-macro* crate]: https://crates.io/crates/fixed-macro
[*fixed-sqrt* crate]: https://crates.io/crates/fixed-sqrt
[*half* crate]: https://crates.io/crates/half
[*num-traits* crate]: https://crates.io/crates/num-traits
[*serde* crate]: https://crates.io/crates/serde
[CORDIC]: https://en.wikipedia.org/wiki/CORDIC
[LICENSE-APACHE]: https://www.apache.org/licenses/LICENSE-2.0
[LICENSE-MIT]: https://opensource.org/licenses/MIT
[`Binary`]: core::fmt::Binary
[`Display`]: core::fmt::Display
[`Error`]: std::error::Error
[`FromStr`]: core::str::FromStr
[`I20F12`]: crate::types::I20F12
[`I4F12`]: crate::types::I4F12
[`I4F4`]: crate::types::I4F4
[`LosslessTryFrom`]: traits::LosslessTryFrom
[`LosslessTryInto`]: traits::LosslessTryInto
[`LossyFrom`]: traits::LossyFrom
[`LossyInto`]: traits::LossyInto
[`LowerHex`]: core::fmt::LowerHex
[`Octal`]: core::fmt::Octal
[`U20F12`]: types::U20F12
[`UpperHex`]: core::fmt::UpperHex
[`bf16`]: half::bf16
[`checked_from_num`]: FixedI32::checked_from_num
[`f16`]: half::f16
[`from_num`]: FixedI32::from_num
[`from_str_binary`]: FixedI32::from_str_binary
[`from_str_hex`]: FixedI32::from_str_hex
[`from_str_octal`]: FixedI32::from_str_octal
[`to_num`]: FixedI32::to_num
*/
#![cfg_attr(not(feature = "std"), no_std)]
#![warn(missing_docs)]
#![warn(unsafe_op_in_unsafe_fn)]
<<<<<<< HEAD
#![doc(html_root_url = "https://docs.rs/fixed/2.0.0-alpha.4")]
=======
#![doc(html_root_url = "https://docs.rs/fixed/~1.18")]
>>>>>>> 7a806f85
#![doc(test(attr(deny(warnings))))]
#![cfg_attr(feature = "fail-on-warnings", deny(warnings))]
#![feature(generic_const_exprs)]
#![allow(incomplete_features)]

#[cfg(all(not(feature = "std"), test))]
extern crate std;

#[macro_use]
mod macros;

mod arith;
#[cfg(feature = "borsh")]
mod borshize;
mod bytes;
mod cast;
mod cmp;
pub mod consts;
mod convert;
mod debug_hex;
mod display;
mod f128;
<<<<<<< HEAD
mod fixed_from_bits;
=======
>>>>>>> 7a806f85
mod float_helper;
mod from_str;
mod helpers;
#[cfg(feature = "arbitrary")]
mod impl_arbitrary;
mod impl_bytemuck;
#[cfg(feature = "num-traits")]
mod impl_num_traits;
mod int256;
mod int_helper;
mod inv_lerp;
mod lerp;
mod log;
mod log10;
mod prim_traits;
#[cfg(feature = "serde")]
mod serdeize;
pub mod traits;
mod traits_bits;
pub mod types;
mod unwrapped;
mod wrapping;

#[cfg(feature = "num-traits")]
pub use crate::impl_num_traits::RadixParseFixedError;
pub use crate::{f128::F128, from_str::ParseFixedError, unwrapped::Unwrapped, wrapping::Wrapping};
use crate::{
    traits::{FromFixed, ToFixed},
    types::extra::{If, True},
};
use core::hash::{Hash, Hasher};

/// A prelude to import useful traits.
///
/// This prelude is similar to the [standard library’s prelude][std::prelude] in
/// that you’ll almost always want to import its entire contents, but unlike the
/// standard library’s prelude you’ll have to do so manually:
///
/// ```rust
/// #![feature(generic_const_exprs)]
/// # #![allow(incomplete_features)]
///
/// # #[allow(unused_imports)]
/// use fixed::prelude::*;
/// ```
///
/// The prelude may grow over time as additional items see ubiquitous use.
///
/// # Contents
///
/// The prelude re-exports the following:
///
///  * <code>[traits]::{[FromFixed], [ToFixed]}</code>, checked conversions
///     from/to fixed-point numbers.
///  * <code>[traits]::{[LossyFrom], [LossyInto]}</code>, infallible lossy
///    conversions.
///  * <code>[traits]::{[LosslessTryFrom], [LosslessTryInto]}</code>, checked
///    lossless conversions.
///
/// [LosslessTryFrom]: crate::traits::LosslessTryFrom
/// [LosslessTryInto]: crate::traits::LosslessTryInto
/// [LossyFrom]: crate::traits::LossyFrom
/// [LossyInto]: crate::traits::LossyInto
pub mod prelude {
    pub use crate::traits::{
        FromFixed, LosslessTryFrom, LosslessTryInto, LossyFrom, LossyInto, ToFixed,
    };
}

#[macro_use]
mod macros_from_to;
#[macro_use]
mod macros_round;
#[macro_use]
mod macros_no_frac;
#[macro_use]
mod macros_frac;
#[macro_use]
mod macros_const;

macro_rules! fixed {
    (
        $description:expr,
        $Fixed:ident(
            $Inner:ident, $s_nbits:expr,
            $s_nbits_p1:expr, $s_nbits_m1:expr, $s_nbits_m2:expr, $s_nbits_m3:expr, $s_nbits_m4:expr
        ),
        $nbytes:expr, $nbits:expr, $nbits_m1:expr,
        $bytes_val:expr, $rev_bytes_val:expr, $be_bytes:expr, $le_bytes:expr,
        $IFixed:ident, $UFixed:ident, $IInner:ident, $UInner:ident, $Signedness:tt,
        $nbits_cm3:expr, $nbits_cm2:expr, $nbits_cm1:expr,
        $nbits_c0:expr, $nbits_c1:expr, $nbits_c2:expr, $nbits_c3:expr,
        $HasDouble:tt, $s_nbits_2:expr,
        $Double:ident, $DoubleInner:ty, $IDouble:ident, $IDoubleInner:ty
    ) => {
        fixed! {
            $description,
            $Fixed[stringify!($Fixed)](
                $Inner[stringify!($Inner)], $s_nbits,
                $s_nbits_p1, $s_nbits_m1, $s_nbits_m2, $s_nbits_m3, $s_nbits_m4
            ),
            $nbytes, $nbits, $nbits_m1,
            $bytes_val, $rev_bytes_val, $be_bytes, $le_bytes,
            $IFixed[stringify!($IFixed)], $UFixed[stringify!($UFixed)],
            $IInner, $UInner, $Signedness,
            $nbits_cm3, $nbits_cm2, $nbits_cm1, $nbits_c0, $nbits_c1, $nbits_c2, $nbits_c3,
            $HasDouble, $s_nbits_2,
            $Double[stringify!($Double)], $DoubleInner, $IDouble, $IDoubleInner
        }
    };
    (
        $description:expr,
        $Fixed:ident[$s_fixed:expr](
            $Inner:ident[$s_inner:expr], $s_nbits:expr,
            $s_nbits_p1:expr, $s_nbits_m1:expr, $s_nbits_m2:expr, $s_nbits_m3:expr, $s_nbits_m4:expr
        ),
        $nbytes:expr, $nbits:expr, $nbits_m1:expr,
        $bytes_val:expr, $rev_bytes_val:expr, $be_bytes:expr, $le_bytes:expr,
        $IFixed:ident[$s_ifixed:expr], $UFixed:ident[$s_ufixed:expr],
        $IInner:ident, $UInner:ident, $Signedness:tt,
        $nbits_cm3:expr, $nbits_cm2:expr, $nbits_cm1:expr,
        $nbits_c0:expr, $nbits_c1:expr, $nbits_c2:expr, $nbits_c3:expr,
        $HasDouble:tt, $s_nbits_2:expr,
        $Double:ident[$s_double:expr], $DoubleInner:ty, $IDouble:ident, $IDoubleInner:ty
    ) => {
        comment! {
            $description, "-bit ",
            if_signed_unsigned!($Signedness, "signed", "unsigned"),
            " number with `FRAC` fractional bits.

The number has ", $s_nbits, " bits, of which <i>f</i>&nbsp;=&nbsp;`FRAC` are
fractional bits and ", $s_nbits, "&nbsp;&minus;&nbsp;<i>f</i> are integer bits.
The value <i>x</i> can lie in the range ",
            if_signed_unsigned!(
                $Signedness,
                concat!("&minus;2<sup>", $s_nbits_m1, "</sup>/2<sup><i>f</i></sup>"),
                "0",
            ),
            "&nbsp;≤&nbsp;<i>x</i>&nbsp;<&nbsp;2<sup>",
            if_signed_unsigned!($Signedness, $s_nbits_m1, $s_nbits),
            "</sup>/2<sup><i>f</i></sup>. The difference between successive
numbers is constant throughout the range: <i>Δ</i>&nbsp;=&nbsp;1/2<sup><i>f</i></sup>.

For <code>", $s_fixed, "\\<0></code>, <i>f</i>&nbsp;=&nbsp;0 and
<i>Δ</i>&nbsp;=&nbsp;1, and the fixed-point number behaves like ",
            if_signed_unsigned!($Signedness, "an", "a"),
            " [`", $s_inner, "`] with the value lying in the range ",
            if_signed_unsigned!(
                $Signedness,
                concat!("&minus;2<sup>", $s_nbits_m1, "</sup>"),
                "0",
            ),
            "&nbsp;≤&nbsp;<i>x</i>&nbsp;<&nbsp;2<sup>",
            if_signed_unsigned!($Signedness, $s_nbits_m1, $s_nbits),
            "</sup>. For <code>", $s_fixed, "\\<", $s_nbits, "></code>,
<i>f</i>&nbsp;=&nbsp;", $s_nbits, " and
<i>Δ</i>&nbsp;=&nbsp;1/2<sup>", $s_nbits, "</sup>, and the value lies in the
range ",
            if_signed_unsigned!(
                $Signedness,
                "&minus;1/2&nbsp;≤&nbsp;<i>x</i>&nbsp;<&nbsp;1/2",
                "0&nbsp;≤&nbsp;<i>x</i>&nbsp;<&nbsp;1",
            ),
            ".

`", $s_fixed, "<FRAC>` has the same size, alignment and ABI as [`", $s_inner, "`];
it is `#[repr(transparent)]` with [`", $s_inner, "`] as the only non-zero-sized field.

# Examples

```rust
#![feature(generic_const_exprs)]
# #![allow(incomplete_features)]

use fixed::", $s_fixed, ";
let eleven = ", $s_fixed, "::<3>::from_num(11);
assert_eq!(eleven, ", $s_fixed, "::<3>::from_bits(11 << 3));
assert_eq!(eleven, 11);
assert_eq!(eleven.to_string(), \"11\");
let two_point_75 = eleven / 4;
assert_eq!(two_point_75, ", $s_fixed, "::<3>::from_bits(11 << 1));
assert_eq!(two_point_75, 2.75);
assert_eq!(two_point_75.to_string(), \"2.8\");
```
<<<<<<< HEAD
=======

[*typenum* crate]: https://crates.io/crates/typenum
[U", $s_nbits, "]: crate::types::extra::U", $s_nbits, "
[U0]: crate::types::extra::U0
[`generic_const_exprs` feature]: https://github.com/rust-lang/rust/issues/76560
[alpha version]: https://docs.rs/fixed/2.0.0-alpha/fixed/
>>>>>>> 7a806f85
";
            #[repr(transparent)]
            pub struct $Fixed<const FRAC: i32> {
                pub(crate) bits: $Inner,
            }
        }

        impl<const FRAC: i32> Clone for $Fixed<FRAC> {
            #[inline]
            fn clone(&self) -> $Fixed<FRAC> {
                $Fixed { bits: self.bits }
            }
        }

        impl<const FRAC: i32> Copy for $Fixed<FRAC> {}

        impl<const FRAC: i32> Default for $Fixed<FRAC> {
            #[inline]
            fn default() -> Self {
                $Fixed {
                    bits: Default::default(),
                }
            }
        }

        impl<const FRAC: i32> Hash for $Fixed<FRAC> {
            #[inline]
            fn hash<H: Hasher>(&self, state: &mut H) {
                self.bits.hash(state);
            }
        }

        // inherent methods that do not require FRAC bounds, some of which can thus be const
        fixed_no_frac! {
            $Fixed[$s_fixed](
                $Inner[$s_inner], $s_nbits, $s_nbits_p1, $s_nbits_m1, $s_nbits_m2, $s_nbits_m3
            ),
            $nbytes, $nbits, $nbits_m1, $bytes_val, $rev_bytes_val, $be_bytes, $le_bytes,
            $IFixed[$s_ifixed], $UFixed[$s_ufixed],
            $IInner, $UInner, $Signedness,
            $HasDouble, $s_nbits_2,
            $Double[$s_double], $DoubleInner, $IDouble, $IDoubleInner
        }
        // inherent methods that require FRAC bounds, and cannot be const
        fixed_frac! {
            $Fixed[$s_fixed]($Inner[$s_inner], $nbits, $s_nbits, $s_nbits_m1, $s_nbits_m4),
            $UFixed, $UInner, $Signedness
        }
        fixed_const! {
            $Fixed[$s_fixed]($nbits, $s_nbits, $s_nbits_m1, $s_nbits_m2, $s_nbits_m3, $s_nbits_m4),
            $nbits_cm3, $nbits_cm2, $nbits_cm1, $nbits_c0, $nbits_c1, $nbits_c2, $nbits_c3,
            $Signedness
        }
    };
}

fixed! {
    "An eight",
    FixedU8(u8, "8", "9", "7", "6", "5", "4"),
    1, 8, 7, "0x12", "0x12", "[0x12]", "[0x12]",
    FixedI8, FixedU8, i8, u8, Unsigned,
    11, 10, 9, 8, 7, 6, 5,
    True, "16", FixedU16, u16, FixedI16, i16
}
fixed! {
    "A 16",
    FixedU16(u16, "16", "17", "15", "14", "13", "12"),
    2, 16, 15, "0x1234", "0x3412", "[0x12, 0x34]", "[0x34, 0x12]",
    FixedI16, FixedU16, i16, u16, Unsigned,
    19, 18, 17, 16, 15, 14, 13,
    True, "32", FixedU32, u32, FixedI32, i32
}
fixed! {
    "A 32",
    FixedU32(u32, "32", "33", "31", "30", "29", "28"),
    4, 32, 31, "0x1234_5678", "0x7856_3412", "[0x12, 0x34, 0x56, 0x78]", "[0x78, 0x56, 0x34, 0x12]",
    FixedI32, FixedU32, i32, u32, Unsigned,
    35, 34, 33, 32, 31, 30, 29,
    True, "64", FixedU64, u64, FixedI64, i64
}
fixed! {
    "A 64",
    FixedU64(u64, "64", "65", "63", "62", "61", "60"),
    8, 64, 63, "0x1234_5678_9ABC_DE0F", "0x0FDE_BC9A_7856_3412",
    "[0x12, 0x34, 0x56, 0x78, 0x9A, 0xBC, 0xDE, 0x0F]",
    "[0x0F, 0xDE, 0xBC, 0x9A, 0x78, 0x56, 0x34, 0x12]",
    FixedI64, FixedU64, i64, u64, Unsigned,
    67, 66, 65, 64, 63, 62, 61,
    True, "128", FixedU128, u128, FixedI128, i128
}
fixed! {
    "A 128",
    FixedU128(u128, "128", "129", "127", "126", "125", "124"),
    16, 128, 127, "0x1234_5678_9ABC_DEF0_0102_0304_0506_0708",
    "0x0807_0605_0403_0201_F0DE_BC9A_7856_3412",
    "[0x12, 0x34, 0x56, 0x78, 0x9A, 0xBC, 0xDE, 0xF0, \
     0x01, 0x02, 0x03, 0x04, 0x05, 0x06, 0x07, 0x08]",
    "[0x08, 0x07, 0x06, 0x05, 0x04, 0x03, 0x02, 0x01, \
     0xF0, 0xDE, 0xBC, 0x9A, 0x78, 0x56, 0x34, 0x12]",
    FixedI128, FixedU128, i128, u128, Unsigned,
    131, 130, 129, 128, 127, 126, 125,
    False, "128", FixedU128, u128, FixedI128, i128
}
fixed! {
    "An eight",
    FixedI8(i8, "8", "9", "7", "6", "5", "4"),
    1, 8, 7, "0x12", "0x12", "[0x12]", "[0x12]",
    FixedI8, FixedU8, i8, u8, Signed,
    10, 9, 8, 7, 6, 5, 4,
    True, "16", FixedI16, i16, FixedI16, i16
}
fixed! {
    "A 16",
    FixedI16(i16, "16", "17", "15", "14", "13", "12"),
    2, 16, 15, "0x1234", "0x3412", "[0x12, 0x34]", "[0x34, 0x12]",
    FixedI16, FixedU16, i16, u16, Signed,
    18, 17, 16, 15, 14, 13, 12,
    True, "32", FixedI32, i32, FixedI32, i32
}
fixed! {
    "A 32",
    FixedI32(i32, "32", "33", "31", "30", "29", "28"),
    4, 32, 31, "0x1234_5678", "0x7856_3412", "[0x12, 0x34, 0x56, 0x78]", "[0x78, 0x56, 0x34, 0x12]",
    FixedI32, FixedU32, i32, u32, Signed,
    34, 33, 32, 31, 30, 29, 28,
    True, "64", FixedI64, i64, FixedI64, i64
}
fixed! {
    "A 64",
    FixedI64(i64, "64", "65", "63", "62", "61", "60"),
    8, 64, 63, "0x1234_5678_9ABC_DE0F", "0x0FDE_BC9A_7856_3412",
    "[0x12, 0x34, 0x56, 0x78, 0x9A, 0xBC, 0xDE, 0x0F]",
    "[0x0F, 0xDE, 0xBC, 0x9A, 0x78, 0x56, 0x34, 0x12]",
    FixedI64, FixedU64, i64, u64, Signed,
    66, 65, 64, 63, 62, 61, 60,
    True, "128", FixedI128, i128, FixedI128, i128
}
fixed! {
    "A 128",
    FixedI128(i128, "128", "129", "127", "126", "125", "124"),
    16, 128, 127, "0x1234_5678_9ABC_DEF0_0102_0304_0506_0708",
    "0x0807_0605_0403_0201_F0DE_BC9A_7856_3412",
    "[0x12, 0x34, 0x56, 0x78, 0x9A, 0xBC, 0xDE, 0xF0, \
     0x01, 0x02, 0x03, 0x04, 0x05, 0x06, 0x07, 0x08]",
    "[0x08, 0x07, 0x06, 0x05, 0x04, 0x03, 0x02, 0x01, \
     0xF0, 0xDE, 0xBC, 0x9A, 0x78, 0x56, 0x34, 0x12]",
    FixedI128, FixedU128, i128, u128, Signed,
    130, 129, 128, 127, 126, 125, 124,
    False, "128", FixedI128, i128, FixedI128, i128
}

<<<<<<< HEAD
=======
/// The bit representation of a *binary128* floating-point number (`f128`).
///
/// This type can be used to
///
///   * convert between fixed-point numbers and the bit representation of
///     128-bit floating-point numbers.
///   * compare fixed-point numbers and the bit representation of 128-bit
///     floating-point numbers.
///
/// This is deprecated, and [`F128`] should be used instead. There are two main
/// differences to keep in mind when switching to [`F128`]:
///
///   * The ordering for `F128Bits` is total ordering, not regular
///     floating-point number ordering, while the ordering for [`F128`] is
///     similar to ordering for standard floating-point numbers.
///   * The underlying [`u128`] value for `F128Bits` is accessible as a public
///     field, while for [`F128`] it is accessible only through the [`to_bits`]
///     and [`from_bits`] methods.
///
/// [`from_bits`]: F128::from_bits
/// [`to_bits`]: F128::to_bits
#[deprecated(since = "1.18.0", note = "use `F128` instead")]
#[repr(transparent)]
#[derive(Clone, Copy, Default, Hash, Debug, Eq, PartialEq, Ord, PartialOrd)]
pub struct F128Bits(pub u128);

#[allow(deprecated)]
impl F128Bits {
    #[inline]
    pub(crate) fn to_bits(self) -> u128 {
        self.0
    }

    #[inline]
    pub(crate) fn from_bits(bits: u128) -> F128Bits {
        F128Bits(bits)
    }

    #[inline]
    pub(crate) fn is_nan(self) -> bool {
        (self.to_bits() & !float_helper::F128Bits::SIGN_MASK) > float_helper::F128Bits::EXP_MASK
    }
}

>>>>>>> 7a806f85
/// Defines constant fixed-point numbers from integer expressions.
///
/// This macro is useful because [`from_num`] cannot be used in constant
/// expressions.
///
/// # Alternative
///
/// The [*fixed-macro* crate] provides a convenient macro to write down
/// fixed-point constants literally in code which has two advantages over this
/// macro:
///
///  1. It can handle fixed-point numbers with fractions, not just integers.
///  2. It can be used anywhere an expression or constant expression can be
///     used, not just to define a constant.
///
/// # Examples
///
/// ```rust
/// #![feature(generic_const_exprs)]
/// # #![allow(incomplete_features)]
///
/// use fixed::{const_fixed_from_int, types::I16F16};
/// const_fixed_from_int! {
///     // define a constant using an integer
///     const FIVE: I16F16 = 5;
///     // define a constant using an integer expression
///     const SUM: I16F16 = 3 + 2;
/// }
/// assert_eq!(FIVE, 5);
/// assert_eq!(SUM, 5);
/// ```
///
/// The following would fail to compile because
/// <code>[i32]::[MAX][i32::MAX]</code> is not representable by [`I16F16`].
///
/// ```rust,compile_fail
/// #![feature(generic_const_exprs)]
/// # #![allow(incomplete_features)]
///
/// use fixed::{const_fixed_from_int, types::I16F16};
/// const_fixed_from_int! {
///     // fails because i32::MAX > I16F16::MAX
///     const _OVERFLOW: I16F16 = i32::MAX;
/// }
/// ```
///
/// The following would fail to compile because [`I16F16`] is an alias for
/// <code>[FixedI32]\<32></code>, and this macro can define [`FixedI32`]
/// constants using [`i32`] expressions, not [`i16`] expressions.
///
/// ```rust,compile_fail
/// #![feature(generic_const_exprs)]
/// # #![allow(incomplete_features)]
///
/// use fixed::{const_fixed_from_int, types::I16F16};
/// const_fixed_from_int! {
///     // fails because 0i16 is not of type i32
///     const _MISMATCH: I16F16 = 0i16;
/// }
/// ```
///
/// [*fixed-macro* crate]: https://crates.io/crates/fixed-macro
/// [`I16F16`]: crate::types::I16F16
/// [`from_num`]: FixedI32::from_num
#[macro_export]
macro_rules! const_fixed_from_int {
    ($($vis:vis const $NAME:ident: $Fixed:ty = $int:expr;)*) => { $(
        $vis const $NAME: $Fixed = <$Fixed>::from_bits({
            // Coerce type.
            let int = <$Fixed>::from_bits($int).to_bits();
            let frac_nbits = <$Fixed>::FRAC_BITS;
            let nbits = frac_nbits + <$Fixed>::INT_BITS;
            if frac_nbits <= -nbits {
                int >> (nbits / 2) >> (nbits / 2)
            } else if frac_nbits <= 0 {
                int >> -frac_nbits
            } else if frac_nbits >= nbits {
                if int != 0 {
                    panic!("overflow");
                }
                0
            } else {
                let shifted = int << frac_nbits;
                if (shifted >> frac_nbits) != int {
                    panic!("overflow");
                }
                shifted
            }
        });
    )* };
}

/// These are doc tests that should not appear in the docs, but are useful as
/// doc tests can check to ensure compilation failure.
///
/// The first snippet succeeds, and acts as a control.
///
/// ```rust
/// #![feature(generic_const_exprs)]
/// # #![allow(incomplete_features)]
///
/// use fixed::{const_fixed_from_int, types::*};
/// const_fixed_from_int! {
///     const ZERO_I0: I0F32 = 0;
///     const ZERO_I1: I32F0 = 0;
///     const ZERO_U0: U0F32 = 0;
///     const ZERO_U1: U32F0 = 0;
///
///     const ONE_I0: I2F30 = 1;
///     const ONE_I1: I32F0 = 1;
///     const ONE_U0: U1F31 = 1;
///     const ONE_U1: U32F0 = 1;
///
///     const MINUS_ONE_I0: I1F31 = -1;
///     const MINUS_ONE_I1: I32F0 = -1;
///
///     const MINUS_TWO_I0: I2F30 = -2;
///     const MINUS_TWO_I1: I32F0 = -2;
/// }
///
/// mod test_pub {
///     use fixed::{const_fixed_from_int, types::*};
///
///     const_fixed_from_int! {
///         pub const PUB: I32F0 = 0;
///     }
/// }
///
/// assert_eq!(ZERO_I0, 0);
/// assert_eq!(ZERO_I1, 0);
/// assert_eq!(ZERO_U0, 0);
/// assert_eq!(ZERO_U1, 0);
///
/// assert_eq!(ONE_I0, 1);
/// assert_eq!(ONE_I1, 1);
/// assert_eq!(ONE_U0, 1);
/// assert_eq!(ONE_U1, 1);
///
/// assert_eq!(MINUS_ONE_I0, -1);
/// assert_eq!(MINUS_ONE_I1, -1);
///
/// assert_eq!(MINUS_TWO_I0, -2);
/// assert_eq!(MINUS_TWO_I1, -2);
///
/// assert_eq!(test_pub::PUB, 0);
/// ```
///
/// The rest of the tests should all fail compilation.
///
/// Not enough integer bits for 1.
/// ```rust,compile_fail
/// #![feature(generic_const_exprs)]
/// # #![allow(incomplete_features)]
///
/// use fixed::{const_fixed_from_int, types::*};
/// const_fixed_from_int! {
///     const _ONE: I0F32 = 1;
/// }
/// ```
/// ```rust,compile_fail
/// #![feature(generic_const_exprs)]
/// # #![allow(incomplete_features)]
///
/// use fixed::{const_fixed_from_int, types::*};
/// const_fixed_from_int! {
///     const _ONE: I1F31 = 1;
/// }
/// ```
/// ```rust,compile_fail
/// #![feature(generic_const_exprs)]
/// # #![allow(incomplete_features)]
///
/// use fixed::{const_fixed_from_int, types::*};
/// const_fixed_from_int! {
///     const _ONE: U0F32 = 1;
/// }
/// ```
///
/// Not enough integer bits for -1.
/// ```rust,compile_fail
/// #![feature(generic_const_exprs)]
/// # #![allow(incomplete_features)]
///
/// use fixed::{const_fixed_from_int, types::*};
/// const_fixed_from_int! {
///     const _MINUS_ONE: I0F32 = -1;
/// }
/// ```
///
/// Not enough integer bits for -2.
/// ```rust,compile_fail
/// #![feature(generic_const_exprs)]
/// # #![allow(incomplete_features)]
///
/// use fixed::{const_fixed_from_int, types::*};
/// const_fixed_from_int! {
///     const _MINUS_TWO: I1F31 = -2;
/// }
/// ```
fn _compile_fail_tests() {}

#[cfg(test)]
mod tests {
    use crate::types::{I0F32, I16F16, I1F31, U0F32, U16F16};

    #[test]
    fn rounding_signed() {
        // -0.5
        let f = I0F32::from_bits(-1 << 31);
        assert_eq!(f.to_num::<i32>(), -1);
        assert_eq!(f.round_to_zero(), 0);
        assert_eq!(f.overflowing_ceil(), (I0F32::ZERO, false));
        assert_eq!(f.overflowing_floor(), (I0F32::ZERO, true));
        assert_eq!(f.overflowing_round(), (I0F32::ZERO, true));
        assert_eq!(f.overflowing_round_ties_to_even(), (I0F32::ZERO, false));

        // -0.5 + Δ
        let f = I0F32::from_bits((-1 << 31) + 1);
        assert_eq!(f.to_num::<i32>(), -1);
        assert_eq!(f.round_to_zero(), 0);
        assert_eq!(f.overflowing_ceil(), (I0F32::ZERO, false));
        assert_eq!(f.overflowing_floor(), (I0F32::ZERO, true));
        assert_eq!(f.overflowing_round(), (I0F32::ZERO, false));
        assert_eq!(f.overflowing_round_ties_to_even(), (I0F32::ZERO, false));

        // 0
        let f = I0F32::from_bits(0);
        assert_eq!(f.to_num::<i32>(), 0);
        assert_eq!(f.round_to_zero(), 0);
        assert_eq!(f.overflowing_ceil(), (I0F32::ZERO, false));
        assert_eq!(f.overflowing_floor(), (I0F32::ZERO, false));
        assert_eq!(f.overflowing_round(), (I0F32::ZERO, false));
        assert_eq!(f.overflowing_round_ties_to_even(), (I0F32::ZERO, false));

        // 0.5 - Δ
        let f = I0F32::from_bits((1 << 30) - 1 + (1 << 30));
        assert_eq!(f.to_num::<i32>(), 0);
        assert_eq!(f.round_to_zero(), 0);
        assert_eq!(f.overflowing_ceil(), (I0F32::ZERO, true));
        assert_eq!(f.overflowing_floor(), (I0F32::ZERO, false));
        assert_eq!(f.overflowing_round(), (I0F32::ZERO, false));
        assert_eq!(f.overflowing_round_ties_to_even(), (I0F32::ZERO, false));

        // -1
        let f = I1F31::from_bits((-1) << 31);
        assert_eq!(f.to_num::<i32>(), -1);
        assert_eq!(f.round_to_zero(), -1);
        assert_eq!(f.overflowing_ceil(), (I1F31::NEG_ONE, false));
        assert_eq!(f.overflowing_floor(), (I1F31::NEG_ONE, false));
        assert_eq!(f.overflowing_round(), (I1F31::NEG_ONE, false));
        assert_eq!(f.overflowing_round_ties_to_even(), (I1F31::NEG_ONE, false));

        // -0.5 - Δ
        let f = I1F31::from_bits(((-1) << 30) - 1);
        assert_eq!(f.to_num::<i32>(), -1);
        assert_eq!(f.round_to_zero(), 0);
        assert_eq!(f.overflowing_ceil(), (I1F31::ZERO, false));
        assert_eq!(f.overflowing_floor(), (I1F31::NEG_ONE, false));
        assert_eq!(f.overflowing_round(), (I1F31::NEG_ONE, false));
        assert_eq!(f.overflowing_round_ties_to_even(), (I1F31::NEG_ONE, false));

        // -0.5
        let f = I1F31::from_bits((-1) << 30);
        assert_eq!(f.to_num::<i32>(), -1);
        assert_eq!(f.round_to_zero(), 0);
        assert_eq!(f.overflowing_ceil(), (I1F31::ZERO, false));
        assert_eq!(f.overflowing_floor(), (I1F31::NEG_ONE, false));
        assert_eq!(f.overflowing_round(), (I1F31::NEG_ONE, false));
        assert_eq!(f.overflowing_round_ties_to_even(), (I1F31::ZERO, false));

        // -0.5 + Δ
        let f = I1F31::from_bits(((-1) << 30) + 1);
        assert_eq!(f.to_num::<i32>(), -1);
        assert_eq!(f.round_to_zero(), 0);
        assert_eq!(f.overflowing_ceil(), (I1F31::ZERO, false));
        assert_eq!(f.overflowing_floor(), (I1F31::NEG_ONE, false));
        assert_eq!(f.overflowing_round(), (I1F31::ZERO, false));
        assert_eq!(f.overflowing_round_ties_to_even(), (I1F31::ZERO, false));

        // 0.5 - Δ
        let f = I1F31::from_bits((1 << 30) - 1);
        assert_eq!(f.to_num::<i32>(), 0);
        assert_eq!(f.round_to_zero(), 0);
        assert_eq!(f.overflowing_ceil(), (I1F31::NEG_ONE, true));
        assert_eq!(f.overflowing_floor(), (I1F31::ZERO, false));
        assert_eq!(f.overflowing_round(), (I1F31::ZERO, false));
        assert_eq!(f.overflowing_round_ties_to_even(), (I1F31::ZERO, false));

        // 0.5
        let f = I1F31::from_bits(1 << 30);
        assert_eq!(f.to_num::<i32>(), 0);
        assert_eq!(f.round_to_zero(), 0);
        assert_eq!(f.overflowing_ceil(), (I1F31::NEG_ONE, true));
        assert_eq!(f.overflowing_floor(), (I1F31::ZERO, false));
        assert_eq!(f.overflowing_round(), (I1F31::NEG_ONE, true));
        assert_eq!(f.overflowing_round_ties_to_even(), (I1F31::ZERO, false));

        // 0
        let f = I1F31::from_bits(0);
        assert_eq!(f.to_num::<i32>(), 0);
        assert_eq!(f.round_to_zero(), 0);
        assert_eq!(f.overflowing_ceil(), (I1F31::ZERO, false));
        assert_eq!(f.overflowing_floor(), (I1F31::ZERO, false));
        assert_eq!(f.overflowing_round(), (I1F31::ZERO, false));
        assert_eq!(f.overflowing_round_ties_to_even(), (I1F31::ZERO, false));

        // 0.5 + Δ
        let f = I1F31::from_bits((1 << 30) + 1);
        assert_eq!(f.to_num::<i32>(), 0);
        assert_eq!(f.round_to_zero(), 0);
        assert_eq!(f.overflowing_ceil(), (I1F31::NEG_ONE, true));
        assert_eq!(f.overflowing_floor(), (I1F31::ZERO, false));
        assert_eq!(f.overflowing_round(), (I1F31::NEG_ONE, true));
        assert_eq!(f.overflowing_round_ties_to_even(), (I1F31::NEG_ONE, true));

        // -3.5 - Δ
        let f = I16F16::from_bits(((-7) << 15) - 1);
        assert_eq!(f.to_num::<i32>(), -4);
        assert_eq!(f.round_to_zero(), -3);
        assert_eq!(f.overflowing_ceil(), (I16F16::from_num(-3), false));
        assert_eq!(f.overflowing_floor(), (I16F16::from_num(-4), false));
        assert_eq!(f.overflowing_round(), (I16F16::from_num(-4), false));
        assert_eq!(
            f.overflowing_round_ties_to_even(),
            (I16F16::from_num(-4), false)
        );

        // -3.5
        let f = I16F16::from_bits((-7) << 15);
        assert_eq!(f.to_num::<i32>(), -4);
        assert_eq!(f.round_to_zero(), -3);
        assert_eq!(f.overflowing_ceil(), (I16F16::from_num(-3), false));
        assert_eq!(f.overflowing_floor(), (I16F16::from_num(-4), false));
        assert_eq!(f.overflowing_round(), (I16F16::from_num(-4), false));
        assert_eq!(
            f.overflowing_round_ties_to_even(),
            (I16F16::from_num(-4), false)
        );

        // -3.5 + Δ
        let f = I16F16::from_bits(((-7) << 15) + 1);
        assert_eq!(f.to_num::<i32>(), -4);
        assert_eq!(f.round_to_zero(), -3);
        assert_eq!(f.overflowing_ceil(), (I16F16::from_num(-3), false));
        assert_eq!(f.overflowing_floor(), (I16F16::from_num(-4), false));
        assert_eq!(f.overflowing_round(), (I16F16::from_num(-3), false));
        assert_eq!(
            f.overflowing_round_ties_to_even(),
            (I16F16::from_num(-3), false)
        );

        // -2.5 - Δ
        let f = I16F16::from_bits(((-5) << 15) - 1);
        assert_eq!(f.to_num::<i32>(), -3);
        assert_eq!(f.round_to_zero(), -2);
        assert_eq!(f.overflowing_ceil(), (I16F16::from_num(-2), false));
        assert_eq!(f.overflowing_floor(), (I16F16::from_num(-3), false));
        assert_eq!(f.overflowing_round(), (I16F16::from_num(-3), false));
        assert_eq!(
            f.overflowing_round_ties_to_even(),
            (I16F16::from_num(-3), false)
        );

        // -2.5
        let f = I16F16::from_bits((-5) << 15);
        assert_eq!(f.to_num::<i32>(), -3);
        assert_eq!(f.round_to_zero(), -2);
        assert_eq!(f.overflowing_ceil(), (I16F16::from_num(-2), false));
        assert_eq!(f.overflowing_floor(), (I16F16::from_num(-3), false));
        assert_eq!(f.overflowing_round(), (I16F16::from_num(-3), false));
        assert_eq!(
            f.overflowing_round_ties_to_even(),
            (I16F16::from_num(-2), false)
        );

        // -2.5 + Δ
        let f = I16F16::from_bits(((-5) << 15) + 1);
        assert_eq!(f.to_num::<i32>(), -3);
        assert_eq!(f.round_to_zero(), -2);
        assert_eq!(f.overflowing_ceil(), (I16F16::from_num(-2), false));
        assert_eq!(f.overflowing_floor(), (I16F16::from_num(-3), false));
        assert_eq!(f.overflowing_round(), (I16F16::from_num(-2), false));
        assert_eq!(
            f.overflowing_round_ties_to_even(),
            (I16F16::from_num(-2), false)
        );

        // -1
        let f = I16F16::from_bits((-1) << 16);
        assert_eq!(f.to_num::<i32>(), -1);
        assert_eq!(f.round_to_zero(), -1);
        assert_eq!(f.overflowing_ceil(), (I16F16::NEG_ONE, false));
        assert_eq!(f.overflowing_floor(), (I16F16::NEG_ONE, false));
        assert_eq!(f.overflowing_round(), (I16F16::NEG_ONE, false));
        assert_eq!(f.overflowing_round_ties_to_even(), (I16F16::NEG_ONE, false));

        // -0.5 - Δ
        let f = I16F16::from_bits(((-1) << 15) - 1);
        assert_eq!(f.to_num::<i32>(), -1);
        assert_eq!(f.round_to_zero(), 0);
        assert_eq!(f.overflowing_ceil(), (I16F16::ZERO, false));
        assert_eq!(f.overflowing_floor(), (I16F16::NEG_ONE, false));
        assert_eq!(f.overflowing_round(), (I16F16::NEG_ONE, false));
        assert_eq!(f.overflowing_round_ties_to_even(), (I16F16::NEG_ONE, false));

        // -0.5
        let f = I16F16::from_bits((-1) << 15);
        assert_eq!(f.to_num::<i32>(), -1);
        assert_eq!(f.round_to_zero(), 0);
        assert_eq!(f.overflowing_ceil(), (I16F16::ZERO, false));
        assert_eq!(f.overflowing_floor(), (I16F16::NEG_ONE, false));
        assert_eq!(f.overflowing_round(), (I16F16::NEG_ONE, false));
        assert_eq!(f.overflowing_round_ties_to_even(), (I16F16::ZERO, false));

        // -0.5 + Δ
        let f = I16F16::from_bits(((-1) << 15) + 1);
        assert_eq!(f.to_num::<i32>(), -1);
        assert_eq!(f.round_to_zero(), 0);
        assert_eq!(f.overflowing_ceil(), (I16F16::ZERO, false));
        assert_eq!(f.overflowing_floor(), (I16F16::NEG_ONE, false));
        assert_eq!(f.overflowing_round(), (I16F16::ZERO, false));
        assert_eq!(f.overflowing_round_ties_to_even(), (I16F16::ZERO, false));

        // 0
        let f = I16F16::from_bits(0);
        assert_eq!(f.to_num::<i32>(), 0);
        assert_eq!(f.round_to_zero(), 0);
        assert_eq!(f.overflowing_ceil(), (I16F16::ZERO, false));
        assert_eq!(f.overflowing_floor(), (I16F16::ZERO, false));
        assert_eq!(f.overflowing_round(), (I16F16::ZERO, false));
        assert_eq!(f.overflowing_round_ties_to_even(), (I16F16::ZERO, false));

        // 0.5 - Δ
        let f = I16F16::from_bits((1 << 15) - 1);
        assert_eq!(f.to_num::<i32>(), 0);
        assert_eq!(f.round_to_zero(), 0);
        assert_eq!(f.overflowing_ceil(), (I16F16::ONE, false));
        assert_eq!(f.overflowing_floor(), (I16F16::ZERO, false));
        assert_eq!(f.overflowing_round(), (I16F16::ZERO, false));
        assert_eq!(f.overflowing_round_ties_to_even(), (I16F16::ZERO, false));

        // 0.5
        let f = I16F16::from_bits(1 << 15);
        assert_eq!(f.to_num::<i32>(), 0);
        assert_eq!(f.round_to_zero(), 0);
        assert_eq!(f.overflowing_ceil(), (I16F16::ONE, false));
        assert_eq!(f.overflowing_floor(), (I16F16::ZERO, false));
        assert_eq!(f.overflowing_round(), (I16F16::ONE, false));
        assert_eq!(f.overflowing_round_ties_to_even(), (I16F16::ZERO, false));

        // 0.5 + Δ
        let f = I16F16::from_bits((1 << 15) + 1);
        assert_eq!(f.to_num::<i32>(), 0);
        assert_eq!(f.round_to_zero(), 0);
        assert_eq!(f.overflowing_ceil(), (I16F16::ONE, false));
        assert_eq!(f.overflowing_floor(), (I16F16::ZERO, false));
        assert_eq!(f.overflowing_round(), (I16F16::ONE, false));
        assert_eq!(f.overflowing_round_ties_to_even(), (I16F16::ONE, false));

        // 1
        let f = I16F16::from_bits(1 << 16);
        assert_eq!(f.to_num::<i32>(), 1);
        assert_eq!(f.round_to_zero(), 1);
        assert_eq!(f.overflowing_ceil(), (I16F16::ONE, false));
        assert_eq!(f.overflowing_floor(), (I16F16::ONE, false));
        assert_eq!(f.overflowing_round(), (I16F16::ONE, false));
        assert_eq!(f.overflowing_round_ties_to_even(), (I16F16::ONE, false));

        // 2.5 - Δ
        let f = I16F16::from_bits((5 << 15) - 1);
        assert_eq!(f.to_num::<i32>(), 2);
        assert_eq!(f.round_to_zero(), 2);
        assert_eq!(f.overflowing_ceil(), (I16F16::from_num(3), false));
        assert_eq!(f.overflowing_floor(), (I16F16::from_num(2), false));
        assert_eq!(f.overflowing_round(), (I16F16::from_num(2), false));
        assert_eq!(
            f.overflowing_round_ties_to_even(),
            (I16F16::from_num(2), false)
        );

        // 2.5
        let f = I16F16::from_bits(5 << 15);
        assert_eq!(f.to_num::<i32>(), 2);
        assert_eq!(f.round_to_zero(), 2);
        assert_eq!(f.overflowing_ceil(), (I16F16::from_num(3), false));
        assert_eq!(f.overflowing_floor(), (I16F16::from_num(2), false));
        assert_eq!(f.overflowing_round(), (I16F16::from_num(3), false));
        assert_eq!(
            f.overflowing_round_ties_to_even(),
            (I16F16::from_num(2), false)
        );

        // 2.5 + Δ
        let f = I16F16::from_bits((5 << 15) + 1);
        assert_eq!(f.to_num::<i32>(), 2);
        assert_eq!(f.round_to_zero(), 2);
        assert_eq!(f.overflowing_ceil(), (I16F16::from_num(3), false));
        assert_eq!(f.overflowing_floor(), (I16F16::from_num(2), false));
        assert_eq!(f.overflowing_round(), (I16F16::from_num(3), false));
        assert_eq!(
            f.overflowing_round_ties_to_even(),
            (I16F16::from_num(3), false)
        );

        // 3.5 - Δ
        let f = I16F16::from_bits((7 << 15) - 1);
        assert_eq!(f.to_num::<i32>(), 3);
        assert_eq!(f.round_to_zero(), 3);
        assert_eq!(f.overflowing_ceil(), (I16F16::from_num(4), false));
        assert_eq!(f.overflowing_floor(), (I16F16::from_num(3), false));
        assert_eq!(f.overflowing_round(), (I16F16::from_num(3), false));
        assert_eq!(
            f.overflowing_round_ties_to_even(),
            (I16F16::from_num(3), false)
        );

        // 3.5
        let f = I16F16::from_bits(7 << 15);
        assert_eq!(f.to_num::<i32>(), 3);
        assert_eq!(f.round_to_zero(), 3);
        assert_eq!(f.overflowing_ceil(), (I16F16::from_num(4), false));
        assert_eq!(f.overflowing_floor(), (I16F16::from_num(3), false));
        assert_eq!(f.overflowing_round(), (I16F16::from_num(4), false));
        assert_eq!(
            f.overflowing_round_ties_to_even(),
            (I16F16::from_num(4), false)
        );

        // 3.5 + Δ
        let f = I16F16::from_bits((7 << 15) + 1);
        assert_eq!(f.to_num::<i32>(), 3);
        assert_eq!(f.round_to_zero(), 3);
        assert_eq!(f.overflowing_ceil(), (I16F16::from_num(4), false));
        assert_eq!(f.overflowing_floor(), (I16F16::from_num(3), false));
        assert_eq!(f.overflowing_round(), (I16F16::from_num(4), false));
        assert_eq!(
            f.overflowing_round_ties_to_even(),
            (I16F16::from_num(4), false)
        );
    }

    #[test]
    fn rounding_unsigned() {
        // 0
        let f = U0F32::from_bits(0);
        assert_eq!(f.to_num::<i32>(), 0);
        assert_eq!(f.round_to_zero(), 0);
        assert_eq!(f.overflowing_ceil(), (U0F32::ZERO, false));
        assert_eq!(f.overflowing_floor(), (U0F32::ZERO, false));
        assert_eq!(f.overflowing_round(), (U0F32::ZERO, false));
        assert_eq!(f.overflowing_round_ties_to_even(), (U0F32::ZERO, false));

        // 0.5 - Δ
        let f = U0F32::from_bits((1 << 31) - 1);
        assert_eq!(f.to_num::<i32>(), 0);
        assert_eq!(f.round_to_zero(), 0);
        assert_eq!(f.overflowing_ceil(), (U0F32::ZERO, true));
        assert_eq!(f.overflowing_floor(), (U0F32::ZERO, false));
        assert_eq!(f.overflowing_round(), (U0F32::ZERO, false));
        assert_eq!(f.overflowing_round_ties_to_even(), (U0F32::ZERO, false));

        // 0.5
        let f = U0F32::from_bits(1 << 31);
        assert_eq!(f.to_num::<i32>(), 0);
        assert_eq!(f.round_to_zero(), 0);
        assert_eq!(f.overflowing_ceil(), (U0F32::ZERO, true));
        assert_eq!(f.overflowing_floor(), (U0F32::ZERO, false));
        assert_eq!(f.overflowing_round(), (U0F32::ZERO, true));
        assert_eq!(f.overflowing_round_ties_to_even(), (U0F32::ZERO, false));

        // 0.5 + Δ
        let f = U0F32::from_bits((1 << 31) + 1);
        assert_eq!(f.to_num::<i32>(), 0);
        assert_eq!(f.round_to_zero(), 0);
        assert_eq!(f.overflowing_ceil(), (U0F32::ZERO, true));
        assert_eq!(f.overflowing_floor(), (U0F32::ZERO, false));
        assert_eq!(f.overflowing_round(), (U0F32::ZERO, true));
        assert_eq!(f.overflowing_round_ties_to_even(), (U0F32::ZERO, true));

        // 0
        let f = U16F16::from_bits(0);
        assert_eq!(f.to_num::<i32>(), 0);
        assert_eq!(f.round_to_zero(), 0);
        assert_eq!(f.overflowing_ceil(), (U16F16::ZERO, false));
        assert_eq!(f.overflowing_floor(), (U16F16::ZERO, false));
        assert_eq!(f.overflowing_round(), (U16F16::ZERO, false));
        assert_eq!(f.overflowing_round_ties_to_even(), (U16F16::ZERO, false));

        // 0.5 - Δ
        let f = U16F16::from_bits((1 << 15) - 1);
        assert_eq!(f.to_num::<i32>(), 0);
        assert_eq!(f.round_to_zero(), 0);
        assert_eq!(f.overflowing_ceil(), (U16F16::ONE, false));
        assert_eq!(f.overflowing_floor(), (U16F16::ZERO, false));
        assert_eq!(f.overflowing_round(), (U16F16::ZERO, false));
        assert_eq!(f.overflowing_round_ties_to_even(), (U16F16::ZERO, false));

        // 0.5
        let f = U16F16::from_bits(1 << 15);
        assert_eq!(f.to_num::<i32>(), 0);
        assert_eq!(f.round_to_zero(), 0);
        assert_eq!(f.overflowing_ceil(), (U16F16::ONE, false));
        assert_eq!(f.overflowing_floor(), (U16F16::ZERO, false));
        assert_eq!(f.overflowing_round(), (U16F16::ONE, false));
        assert_eq!(f.overflowing_round_ties_to_even(), (U16F16::ZERO, false));

        // 0.5 + Δ
        let f = U16F16::from_bits((1 << 15) + 1);
        assert_eq!(f.to_num::<i32>(), 0);
        assert_eq!(f.round_to_zero(), 0);
        assert_eq!(f.overflowing_ceil(), (U16F16::ONE, false));
        assert_eq!(f.overflowing_floor(), (U16F16::ZERO, false));
        assert_eq!(f.overflowing_round(), (U16F16::ONE, false));
        assert_eq!(f.overflowing_round_ties_to_even(), (U16F16::ONE, false));

        // 1
        let f = U16F16::from_bits(1 << 16);
        assert_eq!(f.to_num::<i32>(), 1);
        assert_eq!(f.round_to_zero(), 1);
        assert_eq!(f.overflowing_ceil(), (U16F16::ONE, false));
        assert_eq!(f.overflowing_floor(), (U16F16::ONE, false));
        assert_eq!(f.overflowing_round(), (U16F16::ONE, false));
        assert_eq!(f.overflowing_round_ties_to_even(), (U16F16::ONE, false));

        // 2.5 - Δ
        let f = U16F16::from_bits((5 << 15) - 1);
        assert_eq!(f.to_num::<i32>(), 2);
        assert_eq!(f.round_to_zero(), 2);
        assert_eq!(f.overflowing_ceil(), (U16F16::from_num(3), false));
        assert_eq!(f.overflowing_floor(), (U16F16::from_num(2), false));
        assert_eq!(f.overflowing_round(), (U16F16::from_num(2), false));
        assert_eq!(
            f.overflowing_round_ties_to_even(),
            (U16F16::from_num(2), false)
        );

        // 2.5
        let f = U16F16::from_bits(5 << 15);
        assert_eq!(f.to_num::<i32>(), 2);
        assert_eq!(f.round_to_zero(), 2);
        assert_eq!(f.overflowing_ceil(), (U16F16::from_num(3), false));
        assert_eq!(f.overflowing_floor(), (U16F16::from_num(2), false));
        assert_eq!(f.overflowing_round(), (U16F16::from_num(3), false));
        assert_eq!(
            f.overflowing_round_ties_to_even(),
            (U16F16::from_num(2), false)
        );

        // 2.5 + Δ
        let f = U16F16::from_bits((5 << 15) + 1);
        assert_eq!(f.to_num::<i32>(), 2);
        assert_eq!(f.round_to_zero(), 2);
        assert_eq!(f.overflowing_ceil(), (U16F16::from_num(3), false));
        assert_eq!(f.overflowing_floor(), (U16F16::from_num(2), false));
        assert_eq!(f.overflowing_round(), (U16F16::from_num(3), false));
        assert_eq!(
            f.overflowing_round_ties_to_even(),
            (U16F16::from_num(3), false)
        );

        // 3.5 - Δ
        let f = U16F16::from_bits((7 << 15) - 1);
        assert_eq!(f.to_num::<i32>(), 3);
        assert_eq!(f.round_to_zero(), 3);
        assert_eq!(f.overflowing_ceil(), (U16F16::from_num(4), false));
        assert_eq!(f.overflowing_floor(), (U16F16::from_num(3), false));
        assert_eq!(f.overflowing_round(), (U16F16::from_num(3), false));
        assert_eq!(
            f.overflowing_round_ties_to_even(),
            (U16F16::from_num(3), false)
        );

        // 3.5
        let f = U16F16::from_bits(7 << 15);
        assert_eq!(f.to_num::<i32>(), 3);
        assert_eq!(f.round_to_zero(), 3);
        assert_eq!(f.overflowing_ceil(), (U16F16::from_num(4), false));
        assert_eq!(f.overflowing_floor(), (U16F16::from_num(3), false));
        assert_eq!(f.overflowing_round(), (U16F16::from_num(4), false));
        assert_eq!(
            f.overflowing_round_ties_to_even(),
            (U16F16::from_num(4), false)
        );

        // 3.5 + Δ
        let f = U16F16::from_bits((7 << 15) + 1);
        assert_eq!(f.to_num::<i32>(), 3);
        assert_eq!(f.round_to_zero(), 3);
        assert_eq!(f.overflowing_ceil(), (U16F16::from_num(4), false));
        assert_eq!(f.overflowing_floor(), (U16F16::from_num(3), false));
        assert_eq!(f.overflowing_round(), (U16F16::from_num(4), false));
        assert_eq!(
            f.overflowing_round_ties_to_even(),
            (U16F16::from_num(4), false)
        );
    }

    #[test]
    fn reciprocals() {
        // 4/3 wraps to 1/3 = 0x0.5555_5555
        assert_eq!(
            U0F32::from_num(0.75).overflowing_recip(),
            (U0F32::from_bits(0x5555_5555), true)
        );
        // 8/3 wraps to 2/3 = 0x0.AAAA_AAAA
        assert_eq!(
            U0F32::from_num(0.375).overflowing_recip(),
            (U0F32::from_bits(0xAAAA_AAAA), true)
        );

        // 8/3 wraps to 2/3 = 0x0.AAAA_AAAA, which is -0x0.5555_5556
        assert_eq!(
            I0F32::from_num(0.375).overflowing_recip(),
            (I0F32::from_bits(-0x5555_5556), true)
        );
        assert_eq!(
            I0F32::from_num(-0.375).overflowing_recip(),
            (I0F32::from_bits(0x5555_5556), true)
        );
        // -2 wraps to 0
        assert_eq!(
            I0F32::from_num(-0.5).overflowing_recip(),
            (I0F32::ZERO, true)
        );

        // 8/3 wraps to 2/3 = 0x0.AAAA_AAAA (bits 0x5555_5555)
        assert_eq!(
            I1F31::from_num(0.375).overflowing_recip(),
            (I1F31::from_bits(0x5555_5555), true)
        );
        assert_eq!(
            I1F31::from_num(-0.375).overflowing_recip(),
            (I1F31::from_bits(-0x5555_5555), true)
        );
        // 4/3 = 0x1.5555_5554 (bits 0xAAAA_AAAA, or -0x5555_5556)
        assert_eq!(
            I1F31::from_num(0.75).overflowing_recip(),
            (I1F31::from_bits(-0x5555_5556), true)
        );
        assert_eq!(
            I1F31::from_num(-0.75).overflowing_recip(),
            (I1F31::from_bits(0x5555_5556), true)
        );
        // -2 wraps to 0
        assert_eq!(
            I1F31::from_num(-0.5).overflowing_recip(),
            (I1F31::ZERO, true)
        );
        // -1 does not overflow
        assert_eq!(I1F31::NEG_ONE.overflowing_recip(), (I1F31::NEG_ONE, false));
    }

    #[test]
    fn wide_mul_mixed() {
        // +7FFF.FFFF * 7FFF.FFFF = +3FFF_FFFE.0000_0001
        // 7FFF.FFFF * 7FFF.FFFF = 3FFF_FFFE.0000_0001
        // +7FFF.FFFF * +7FFF.FFFF = +3FFF_FFFE.0000_0001
        let s = I16F16::MAX;
        let u = U16F16::MAX >> 1u32;
        let t = U16F16::from_bits(s.to_bits() as u32);
        let v = I16F16::from_bits(u.to_bits() as i32);
        assert_eq!(s.wide_mul_unsigned(u).to_bits(), 0x3FFF_FFFF_0000_0001);
        assert_eq!(t.wide_mul(u).to_bits(), 0x3FFF_FFFF_0000_0001);
        assert_eq!(s.wide_mul(v).to_bits(), 0x3FFF_FFFF_0000_0001);
        assert_eq!(s.wide_mul_unsigned(u), u.wide_mul_signed(s));
        assert_eq!(t.wide_mul(u), u.wide_mul(t));
        assert_eq!(s.wide_mul(v), v.wide_mul(s));

        // +7FFF.FFFF * 8000.0000 = +3FFF_FFFF.8000_0000
        // 7FFF.FFFF * 8000.0000 = 3FFF_FFFF.8000_0000
        // +7FFF.FFFF * -8000.0000 = -3FFF_FFFF.8000_0000
        let s = I16F16::MAX;
        let u = !(U16F16::MAX >> 1u32);
        let t = U16F16::from_bits(s.to_bits() as u32);
        let v = I16F16::from_bits(u.to_bits() as i32);
        assert_eq!(s.wide_mul_unsigned(u).to_bits(), 0x3FFF_FFFF_8000_0000);
        assert_eq!(t.wide_mul(u).to_bits(), 0x3FFF_FFFF_8000_0000);
        assert_eq!(s.wide_mul(v).to_bits(), -0x3FFF_FFFF_8000_0000);
        assert_eq!(s.wide_mul_unsigned(u), u.wide_mul_signed(s));
        assert_eq!(t.wide_mul(u), u.wide_mul(t));
        assert_eq!(s.wide_mul(v), v.wide_mul(s));

        // +7FFF.FFFF * FFFF.FFFF = +7FFF_FFFE.8000_0001
        // 7FFF.FFFF * FFFF.FFFF = 7FFF_FFFE.8000_0001
        // +7FFF.FFFF * -0000.0001 = -0000_0000.7FFF_FFFF
        let s = I16F16::MAX;
        let u = U16F16::MAX;
        let t = U16F16::from_bits(s.to_bits() as u32);
        let v = I16F16::from_bits(u.to_bits() as i32);
        assert_eq!(s.wide_mul_unsigned(u).to_bits(), 0x7FFF_FFFE_8000_0001);
        assert_eq!(t.wide_mul(u).to_bits(), 0x7FFF_FFFE_8000_0001);
        assert_eq!(s.wide_mul(v).to_bits(), -0x0000_0000_7FFF_FFFF);
        assert_eq!(s.wide_mul_unsigned(u), u.wide_mul_signed(s));
        assert_eq!(t.wide_mul(u), u.wide_mul(t));
        assert_eq!(s.wide_mul(v), v.wide_mul(s));

        // -8000.0000 * 7FFF.FFFF = -3FFF_FFFF.8000_0000
        // 8000.0000 * 7FFF.FFFF = 3FFF_FFFF.8000_0000
        // -8000.0000 * +7FFF.FFFF = -3FFF_FFFF.8000_0000
        let s = I16F16::MIN;
        let u = U16F16::MAX >> 1u32;
        let t = U16F16::from_bits(s.to_bits() as u32);
        let v = I16F16::from_bits(u.to_bits() as i32);
        assert_eq!(s.wide_mul_unsigned(u).to_bits(), -0x3FFF_FFFF_8000_0000);
        assert_eq!(t.wide_mul(u).to_bits(), 0x3FFF_FFFF_8000_0000);
        assert_eq!(s.wide_mul(v).to_bits(), -0x3FFF_FFFF_8000_0000);
        assert_eq!(s.wide_mul_unsigned(u), u.wide_mul_signed(s));
        assert_eq!(t.wide_mul(u), u.wide_mul(t));
        assert_eq!(s.wide_mul(v), v.wide_mul(s));

        // -8000.0000 * 8000.0000 = -4000_0000.0000_0000
        // 8000.0000 * 8000.0000 = 4000_0000.0000_0000
        // -8000.0000 * -8000.0000 = +4000_0000.0000_0000
        let s = I16F16::MIN;
        let u = !(U16F16::MAX >> 1u32);
        let t = U16F16::from_bits(s.to_bits() as u32);
        let v = I16F16::from_bits(u.to_bits() as i32);
        assert_eq!(s.wide_mul_unsigned(u).to_bits(), -0x4000_0000_0000_0000);
        assert_eq!(t.wide_mul(u).to_bits(), 0x4000_0000_0000_0000);
        assert_eq!(s.wide_mul(v).to_bits(), 0x4000_0000_0000_0000);
        assert_eq!(s.wide_mul_unsigned(u), u.wide_mul_signed(s));
        assert_eq!(t.wide_mul(u), u.wide_mul(t));
        assert_eq!(s.wide_mul(v), v.wide_mul(s));

        // -8000.0000 * FFFF.FFFF = -7FFF_FFFF.8000_0000
        // 8000.0000 * FFFF.FFFF = 7FFF_FFFF.8000_0000
        // -8000.0000 * -0000.0001 = +0000_0000.8000_0000
        let s = I16F16::MIN;
        let u = U16F16::MAX;
        let t = U16F16::from_bits(s.to_bits() as u32);
        let v = I16F16::from_bits(u.to_bits() as i32);
        assert_eq!(s.wide_mul_unsigned(u).to_bits(), -0x7FFF_FFFF_8000_0000);
        assert_eq!(t.wide_mul(u).to_bits(), 0x7FFF_FFFF_8000_0000);
        assert_eq!(s.wide_mul(v).to_bits(), 0x8000_0000);
        assert_eq!(s.wide_mul_unsigned(u), u.wide_mul_signed(s));
        assert_eq!(t.wide_mul(u), u.wide_mul(t));
        assert_eq!(s.wide_mul(v), v.wide_mul(s));

        // -0000.0001 * 7FFF.FFFF = -0000_0000.7FFF_FFFF
        // FFFF.FFFF * 7FFF.FFFF = 7FFF_FFFE.8000_0001
        // -0000.0001 * +7FFF.FFFF = -0000_0000.7FFF_FFFF
        let s = -I16F16::DELTA;
        let u = U16F16::MAX >> 1u32;
        let t = U16F16::from_bits(s.to_bits() as u32);
        let v = I16F16::from_bits(u.to_bits() as i32);
        assert_eq!(s.wide_mul_unsigned(u).to_bits(), -0x0000_0000_7FFF_FFFF);
        assert_eq!(t.wide_mul(u).to_bits(), 0x7FFF_FFFE_8000_0001);
        assert_eq!(s.wide_mul(v).to_bits(), -0x0000_0000_7FFF_FFFF);
        assert_eq!(s.wide_mul_unsigned(u), u.wide_mul_signed(s));
        assert_eq!(t.wide_mul(u), u.wide_mul(t));
        assert_eq!(s.wide_mul(v), v.wide_mul(s));

        // -0000.0001 * 8000.0000 = -0000_0000.8000_0000
        // FFFF.FFFF * 8000.0000 = 7FFF_FFFF.8000_0000
        // -0000.0001 * -8000.0000 = +0000_0000.8000_0000
        let s = -I16F16::DELTA;
        let u = !(U16F16::MAX >> 1u32);
        let t = U16F16::from_bits(s.to_bits() as u32);
        let v = I16F16::from_bits(u.to_bits() as i32);
        assert_eq!(s.wide_mul_unsigned(u).to_bits(), -0x0000_0000_8000_0000);
        assert_eq!(t.wide_mul(u).to_bits(), 0x7FFF_FFFF_8000_0000);
        assert_eq!(s.wide_mul(v).to_bits(), 0x0000_0000_8000_0000);
        assert_eq!(s.wide_mul_unsigned(u), u.wide_mul_signed(s));
        assert_eq!(t.wide_mul(u), u.wide_mul(t));
        assert_eq!(s.wide_mul(v), v.wide_mul(s));

        // -0000.0001 * FFFF.FFFF = -0000_0000.FFFF_FFFF
        // FFFF.FFFF * FFFF.FFFF = FFFF_FFFE.0000_0001
        // -0000.0001 * -0000.0001 = +0000_0000.0000_0001
        let s = -I16F16::DELTA;
        let u = U16F16::MAX;
        let t = U16F16::from_bits(s.to_bits() as u32);
        let v = I16F16::from_bits(u.to_bits() as i32);
        assert_eq!(s.wide_mul_unsigned(u).to_bits(), -0x0000_0000_FFFF_FFFF);
        assert_eq!(t.wide_mul(u).to_bits(), 0xFFFF_FFFE_0000_0001);
        assert_eq!(s.wide_mul(v).to_bits(), 0x0000_0000_0000_0001);
        assert_eq!(s.wide_mul_unsigned(u), u.wide_mul_signed(s));
        assert_eq!(t.wide_mul(u), u.wide_mul(t));
        assert_eq!(s.wide_mul(v), v.wide_mul(s));
    }
}<|MERGE_RESOLUTION|>--- conflicted
+++ resolved
@@ -51,19 +51,7 @@
 and the value lies in the range &minus;0.5&nbsp;≤&nbsp;<i>x</i>&nbsp;<&nbsp;0.5
 for signed numbers like <code>[FixedI32]\<32></code>, and in the range
 0&nbsp;≤&nbsp;<i>x</i>&nbsp;<&nbsp;1 for unsigned numbers like
-<<<<<<< HEAD
 <code>[FixedU32]\<32></code>.
-=======
-<code>[FixedU32]\<[U32]></code>.
-
-In version 1 the [*typenum* crate] is used for the fractional bit count `Frac`;
-the plan is to to have a major version 2 with const generics when the Rust
-compiler’s [`generic_const_exprs` feature] is ready and stabilized. An [alpha
-version] is already available.
-
-[`generic_const_exprs` feature]: https://github.com/rust-lang/rust/issues/76560
-[alpha version]: https://docs.rs/fixed/2.0.0-alpha/fixed/
->>>>>>> 7a806f85
 
 The main features are
 
@@ -229,11 +217,7 @@
 
 ```toml
 [dependencies]
-<<<<<<< HEAD
 fixed = "2.0.0-alpha.4"
-=======
-fixed = "1.18"
->>>>>>> 7a806f85
 ```
 
 This alpha version of the *fixed* crate requires the nightly compiler with the
@@ -265,11 +249,7 @@
 
 ```toml
 [dependencies.fixed]
-<<<<<<< HEAD
 version = "2.0.0-alpha.4"
-=======
-version = "1.18"
->>>>>>> 7a806f85
 features = ["serde"]
 ```
 
@@ -322,15 +302,10 @@
     [`INT_BITS`]: FixedI32::INT_BITS
     [`INT_NBITS`]: https://docs.rs/fixed/1/fixed/struct.FixedI32.html#associatedconstant.INT_NBITS
 
-  * The [`F128Bits`] struct has been replaced by [`F128`]. In version 1 the
-    ordering was total ordering, not regular floating-point number ordering, but
-    in version 2 the ordering is similar to ordering for standard floating-point
-    numbers. Also, the underlying [`u128`] value is now accessible only through
-    the [`to_bits`] and [`from_bits`] methods.
+  * The deprecated [`F128Bits`] struct has been removed. It was replaced by
+    [`F128`] in version 1.18.0
 
     [`F128Bits`]: https://docs.rs/fixed/1/fixed/struct.F128Bits.html
-    [`from_bits`]: F128::from_bits
-    [`to_bits`]: F128::to_bits
 
   * For the [`Unwrapped`] wrapper, the methods [`from_str_binary`][u-fsb],
     [`from_str_octal`][u-fso] and [`from_str_hex`][u-fsh] return the value
@@ -400,11 +375,7 @@
 #![cfg_attr(not(feature = "std"), no_std)]
 #![warn(missing_docs)]
 #![warn(unsafe_op_in_unsafe_fn)]
-<<<<<<< HEAD
 #![doc(html_root_url = "https://docs.rs/fixed/2.0.0-alpha.4")]
-=======
-#![doc(html_root_url = "https://docs.rs/fixed/~1.18")]
->>>>>>> 7a806f85
 #![doc(test(attr(deny(warnings))))]
 #![cfg_attr(feature = "fail-on-warnings", deny(warnings))]
 #![feature(generic_const_exprs)]
@@ -427,10 +398,7 @@
 mod debug_hex;
 mod display;
 mod f128;
-<<<<<<< HEAD
 mod fixed_from_bits;
-=======
->>>>>>> 7a806f85
 mod float_helper;
 mod from_str;
 mod helpers;
@@ -615,15 +583,6 @@
 assert_eq!(two_point_75, 2.75);
 assert_eq!(two_point_75.to_string(), \"2.8\");
 ```
-<<<<<<< HEAD
-=======
-
-[*typenum* crate]: https://crates.io/crates/typenum
-[U", $s_nbits, "]: crate::types::extra::U", $s_nbits, "
-[U0]: crate::types::extra::U0
-[`generic_const_exprs` feature]: https://github.com/rust-lang/rust/issues/76560
-[alpha version]: https://docs.rs/fixed/2.0.0-alpha/fixed/
->>>>>>> 7a806f85
 ";
             #[repr(transparent)]
             pub struct $Fixed<const FRAC: i32> {
@@ -775,53 +734,6 @@
     False, "128", FixedI128, i128, FixedI128, i128
 }
 
-<<<<<<< HEAD
-=======
-/// The bit representation of a *binary128* floating-point number (`f128`).
-///
-/// This type can be used to
-///
-///   * convert between fixed-point numbers and the bit representation of
-///     128-bit floating-point numbers.
-///   * compare fixed-point numbers and the bit representation of 128-bit
-///     floating-point numbers.
-///
-/// This is deprecated, and [`F128`] should be used instead. There are two main
-/// differences to keep in mind when switching to [`F128`]:
-///
-///   * The ordering for `F128Bits` is total ordering, not regular
-///     floating-point number ordering, while the ordering for [`F128`] is
-///     similar to ordering for standard floating-point numbers.
-///   * The underlying [`u128`] value for `F128Bits` is accessible as a public
-///     field, while for [`F128`] it is accessible only through the [`to_bits`]
-///     and [`from_bits`] methods.
-///
-/// [`from_bits`]: F128::from_bits
-/// [`to_bits`]: F128::to_bits
-#[deprecated(since = "1.18.0", note = "use `F128` instead")]
-#[repr(transparent)]
-#[derive(Clone, Copy, Default, Hash, Debug, Eq, PartialEq, Ord, PartialOrd)]
-pub struct F128Bits(pub u128);
-
-#[allow(deprecated)]
-impl F128Bits {
-    #[inline]
-    pub(crate) fn to_bits(self) -> u128 {
-        self.0
-    }
-
-    #[inline]
-    pub(crate) fn from_bits(bits: u128) -> F128Bits {
-        F128Bits(bits)
-    }
-
-    #[inline]
-    pub(crate) fn is_nan(self) -> bool {
-        (self.to_bits() & !float_helper::F128Bits::SIGN_MASK) > float_helper::F128Bits::EXP_MASK
-    }
-}
-
->>>>>>> 7a806f85
 /// Defines constant fixed-point numbers from integer expressions.
 ///
 /// This macro is useful because [`from_num`] cannot be used in constant
