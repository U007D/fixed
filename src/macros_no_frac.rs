--- conflicted
+++ resolved
@@ -19,14 +19,9 @@
             $Inner:ident[$s_inner:expr],
             $s_nbits:expr, $s_nbits_m1:expr, $s_nbits_m2:expr
         ),
-<<<<<<< HEAD
         $nbytes:expr, $nbits:expr,
         $bytes_val:expr, $rev_bytes_val:expr, $be_bytes:expr, $le_bytes:expr,
-        $UFixed:ident[$s_ufixed:expr], $UInner:ty, $Signedness:tt,
-=======
-        $nbytes:expr, $bytes_val:expr, $rev_bytes_val:expr, $be_bytes:expr, $le_bytes:expr,
         $IFixed:ident[$s_ifixed:expr], $UFixed:ident[$s_ufixed:expr], $UInner:ty, $Signedness:tt,
->>>>>>> 31500cdf
         $HasDouble:tt, $Double:ident[$s_double:expr], $DoubleInner:ty, $s_nbits_2:expr
     ) => {
         /// The items in this block are implemented for all values of `FRAC`.
@@ -1345,28 +1340,15 @@
                     $Signedness;
                     "
 [`wrapping_dist`]: Self::wrapping_dist
-<<<<<<< HEAD
-";
-
-                    #[inline]
-                    #[must_use = "this returns the result of the operation, without modifying the original"]
-                    pub const fn dist(self, other: $Fixed<FRAC>) -> $Fixed<FRAC> {
-                        let s = self.to_bits();
-                        let o = other.to_bits();
-                        let d = if s < o { o - s } else { s - o };
-                        Self::from_bits(d)
-                    }
-=======
 ",
                 };
                 #[inline]
                 #[must_use = "this returns the result of the operation, without modifying the original"]
-                pub const fn dist(self, other: $Fixed<Frac>) -> $Fixed<Frac> {
+                pub const fn dist(self, other: $Fixed<FRAC>) -> $Fixed<FRAC> {
                     let s = self.to_bits();
                     let o = other.to_bits();
                     let d = if s < o { o - s } else { s - o };
                     Self::from_bits(d)
->>>>>>> 31500cdf
                 }
             }
 
@@ -1393,12 +1375,7 @@
 ";
                     #[inline]
                     #[must_use = "this returns the result of the operation, without modifying the original"]
-<<<<<<< HEAD
-                    #[doc(alias = "abs_diff")]
                     pub const fn unsigned_dist(self, other: $Fixed<FRAC>) -> $UFixed<FRAC> {
-=======
-                    pub const fn unsigned_dist(self, other: $Fixed<Frac>) -> $UFixed<Frac> {
->>>>>>> 31500cdf
                         let s = self.to_bits();
                         let o = other.to_bits();
                         let d = if s < o {
@@ -1461,26 +1438,6 @@
 ",
                     "Returns the absolute value of the difference between `self` and `other`.
 
-<<<<<<< HEAD
-```rust
-#![feature(generic_const_exprs)]
-# #![allow(incomplete_features)]
-
-use fixed::", $s_fixed, ";
-type Fix = ", $s_fixed, "<4>;
-assert_eq!(Fix::ONE.dist(Fix::from_num(5)), Fix::from_num(4));
-```
-";
-                    #[inline]
-                    #[must_use = "this returns the result of the operation, without modifying the original"]
-                    #[doc(alias = "abs_diff")]
-                    pub const fn dist(self, other: $Fixed<FRAC>) -> $Fixed<FRAC> {
-                        let s = self.to_bits();
-                        let o = other.to_bits();
-                        let d = if s < o { o - s } else { s - o };
-                        Self::from_bits(d)
-                    }
-=======
 This method is the same as [`dist`] for unsigned fixed-point numbers.
 
 [`dist`]: Self::dist
@@ -1488,13 +1445,12 @@
                 );
                 #[inline]
                 #[must_use = "this returns the result of the operation, without modifying the original"]
-                pub const fn abs_diff(self, other: $Fixed<Frac>) -> $UFixed<Frac> {
+                pub const fn abs_diff(self, other: $Fixed<FRAC>) -> $UFixed<FRAC> {
                     if_signed_unsigned!(
                         $Signedness,
                         self.unsigned_dist(other),
                         self.dist(other),
                     )
->>>>>>> 31500cdf
                 }
             }
 
@@ -1551,8 +1507,11 @@
 # Examples
 
 ```rust
-use fixed::{types::extra::U4, ", $s_fixed, "};
-type Fix = ", $s_fixed, "<U4>;
+#![feature(generic_const_exprs)]
+# #![allow(incomplete_features)]
+
+use fixed::", $s_fixed, ";
+type Fix = ", $s_fixed, "<4>;
 assert_eq!(
     Fix::from_num(4).next_multiple_of(Fix::from_num(1.5)),
     Fix::from_num(4.5)
@@ -1572,7 +1531,7 @@
 ";
                 #[inline]
                 #[must_use = "this returns the result of the operation, without modifying the original"]
-                pub const fn next_multiple_of(self, other: $Fixed<Frac>) -> $Fixed<Frac> {
+                pub const fn next_multiple_of(self, other: $Fixed<FRAC>) -> $Fixed<FRAC> {
                     let (ans, overflow) = self.overflowing_next_multiple_of(other);
                     debug_assert!(!overflow, "overflow");
                     ans
@@ -1729,16 +1688,19 @@
                 /// # Examples
                 ///
                 /// ```rust
-                #[doc = concat!("use fixed::{types::extra::U4, ", $s_fixed, ", ", $s_ufixed, "};")]
-                #[doc = concat!("type Fix = ", $s_fixed, "<U4>;")]
-                #[doc = concat!("type UFix = ", $s_ufixed, "<U4>;")]
+                /// #![feature(generic_const_exprs)]
+                /// # #![allow(incomplete_features)]
+                ///
+                #[doc = concat!("use fixed::{", $s_fixed, ", ", $s_ufixed, "};")]
+                #[doc = concat!("type Fix = ", $s_fixed, "<4>;")]
+                #[doc = concat!("type UFix = ", $s_ufixed, "<4>;")]
                 /// assert_eq!(Fix::from_num(-5).add_unsigned(UFix::from_num(3)), -2);
                 /// ```
                 ///
                 /// [`wrapping_add_unsigned`]: Self::wrapping_add_unsigned
                 #[inline]
                 #[must_use]
-                pub const fn add_unsigned(self, rhs: $UFixed<Frac>) -> $Fixed<Frac> {
+                pub const fn add_unsigned(self, rhs: $UFixed<FRAC>) -> $Fixed<FRAC> {
                     let (ans, overflow) = self.overflowing_add_unsigned(rhs);
                     debug_assert!(!overflow, "overflow");
                     ans
@@ -1757,16 +1719,19 @@
                 /// # Examples
                 ///
                 /// ```rust
-                #[doc = concat!("use fixed::{types::extra::U4, ", $s_fixed, ", ", $s_ufixed, "};")]
-                #[doc = concat!("type Fix = ", $s_fixed, "<U4>;")]
-                #[doc = concat!("type UFix = ", $s_ufixed, "<U4>;")]
+                /// #![feature(generic_const_exprs)]
+                /// # #![allow(incomplete_features)]
+                ///
+                #[doc = concat!("use fixed::{", $s_fixed, ", ", $s_ufixed, "};")]
+                #[doc = concat!("type Fix = ", $s_fixed, "<4>;")]
+                #[doc = concat!("type UFix = ", $s_ufixed, "<4>;")]
                 /// assert_eq!(Fix::from_num(3).sub_unsigned(UFix::from_num(5)), -2);
                 /// ```
                 ///
                 /// [`wrapping_sub_unsigned`]: Self::wrapping_sub_unsigned
                 #[inline]
                 #[must_use]
-                pub const fn sub_unsigned(self, rhs: $UFixed<Frac>) -> $Fixed<Frac> {
+                pub const fn sub_unsigned(self, rhs: $UFixed<FRAC>) -> $Fixed<FRAC> {
                     let (ans, overflow) = self.overflowing_sub_unsigned(rhs);
                     debug_assert!(!overflow, "overflow");
                     ans
@@ -1788,16 +1753,19 @@
                 /// # Examples
                 ///
                 /// ```rust
-                #[doc = concat!("use fixed::{types::extra::U4, ", $s_ifixed, ", ", $s_fixed, "};")]
-                #[doc = concat!("type Fix = ", $s_fixed, "<U4>;")]
-                #[doc = concat!("type IFix = ", $s_ifixed, "<U4>;")]
+                /// #![feature(generic_const_exprs)]
+                /// # #![allow(incomplete_features)]
+                ///
+                #[doc = concat!("use fixed::{", $s_ifixed, ", ", $s_fixed, "};")]
+                #[doc = concat!("type Fix = ", $s_fixed, "<4>;")]
+                #[doc = concat!("type IFix = ", $s_ifixed, "<4>;")]
                 /// assert_eq!(Fix::from_num(5).add_signed(IFix::from_num(-3)), 2);
                 /// ```
                 ///
                 /// [`wrapping_add_signed`]: Self::wrapping_add_signed
                 #[inline]
                 #[must_use]
-                pub const fn add_signed(self, rhs: $IFixed<Frac>) -> $Fixed<Frac> {
+                pub const fn add_signed(self, rhs: $IFixed<FRAC>) -> $Fixed<FRAC> {
                     let (ans, overflow) = self.overflowing_add_signed(rhs);
                     debug_assert!(!overflow, "overflow");
                     ans
@@ -1816,16 +1784,19 @@
                 /// # Examples
                 ///
                 /// ```rust
-                #[doc = concat!("use fixed::{types::extra::U4, ", $s_ifixed, ", ", $s_fixed, "};")]
-                #[doc = concat!("type Fix = ", $s_fixed, "<U4>;")]
-                #[doc = concat!("type IFix = ", $s_ifixed, "<U4>;")]
+                /// #![feature(generic_const_exprs)]
+                /// # #![allow(incomplete_features)]
+                ///
+                #[doc = concat!("use fixed::{", $s_ifixed, ", ", $s_fixed, "};")]
+                #[doc = concat!("type Fix = ", $s_fixed, "<4>;")]
+                #[doc = concat!("type IFix = ", $s_ifixed, "<4>;")]
                 /// assert_eq!(Fix::from_num(5).sub_signed(IFix::from_num(-3)), 8);
                 /// ```
                 ///
                 /// [`wrapping_sub_signed`]: Self::wrapping_sub_signed
                 #[inline]
                 #[must_use]
-                pub const fn sub_signed(self, rhs: $IFixed<Frac>) -> $Fixed<Frac> {
+                pub const fn sub_signed(self, rhs: $IFixed<FRAC>) -> $Fixed<FRAC> {
                     let (ans, overflow) = self.overflowing_sub_signed(rhs);
                     debug_assert!(!overflow, "overflow");
                     ans
@@ -2540,8 +2511,11 @@
 # Examples
 
 ```rust
-use fixed::{types::extra::U4, ", $s_fixed, "};
-type Fix = ", $s_fixed, "<U4>;
+#![feature(generic_const_exprs)]
+# #![allow(incomplete_features)]
+
+use fixed::", $s_fixed, ";
+type Fix = ", $s_fixed, "<4>;
 assert_eq!(
     Fix::from_num(4).checked_next_multiple_of(Fix::from_num(1.5)),
     Some(Fix::from_num(4.5))
@@ -2554,8 +2528,8 @@
                 #[must_use = "this returns the result of the operation, without modifying the original"]
                 pub const fn checked_next_multiple_of(
                     self,
-                    other: $Fixed<Frac>,
-                ) -> Option<$Fixed<Frac>> {
+                    other: $Fixed<FRAC>,
+                ) -> Option<$Fixed<FRAC>> {
                     if other.to_bits() == 0 {
                         None
                     } else {
@@ -2654,9 +2628,12 @@
                 /// # Examples
                 ///
                 /// ```rust
-                #[doc = concat!("use fixed::{types::extra::U4, ", $s_fixed, ", ", $s_ufixed, "};")]
-                #[doc = concat!("type Fix = ", $s_fixed, "<U4>;")]
-                #[doc = concat!("type UFix = ", $s_ufixed, "<U4>;")]
+                /// #![feature(generic_const_exprs)]
+                /// # #![allow(incomplete_features)]
+                ///
+                #[doc = concat!("use fixed::{", $s_fixed, ", ", $s_ufixed, "};")]
+                #[doc = concat!("type Fix = ", $s_fixed, "<4>;")]
+                #[doc = concat!("type UFix = ", $s_ufixed, "<4>;")]
                 /// assert_eq!(
                 ///     Fix::from_num(-5).checked_add_unsigned(UFix::from_num(3)),
                 ///     Some(Fix::from_num(-2))
@@ -2667,8 +2644,8 @@
                 #[must_use]
                 pub const fn checked_add_unsigned(
                     self,
-                    rhs: $UFixed<Frac>,
-                ) -> Option<$Fixed<Frac>> {
+                    rhs: $UFixed<FRAC>,
+                ) -> Option<$Fixed<FRAC>> {
                     match self.overflowing_add_unsigned(rhs) {
                         (ans, false) => Some(ans),
                         (_, true) => None,
@@ -2681,9 +2658,12 @@
                 /// # Examples
                 ///
                 /// ```rust
-                #[doc = concat!("use fixed::{types::extra::U4, ", $s_fixed, ", ", $s_ufixed, "};")]
-                #[doc = concat!("type Fix = ", $s_fixed, "<U4>;")]
-                #[doc = concat!("type UFix = ", $s_ufixed, "<U4>;")]
+                /// #![feature(generic_const_exprs)]
+                /// # #![allow(incomplete_features)]
+                ///
+                #[doc = concat!("use fixed::{", $s_fixed, ", ", $s_ufixed, "};")]
+                #[doc = concat!("type Fix = ", $s_fixed, "<4>;")]
+                #[doc = concat!("type UFix = ", $s_ufixed, "<4>;")]
                 /// assert_eq!(
                 ///     Fix::from_num(3).checked_sub_unsigned(UFix::from_num(5)),
                 ///     Some(Fix::from_num(-2))
@@ -2694,8 +2674,8 @@
                 #[must_use]
                 pub const fn checked_sub_unsigned(
                     self,
-                    rhs: $UFixed<Frac>,
-                ) -> Option<$Fixed<Frac>> {
+                    rhs: $UFixed<FRAC>,
+                ) -> Option<$Fixed<FRAC>> {
                     match self.overflowing_sub_unsigned(rhs) {
                         (ans, false) => Some(ans),
                         (_, true) => None,
@@ -2711,9 +2691,12 @@
                 /// # Examples
                 ///
                 /// ```rust
-                #[doc = concat!("use fixed::{types::extra::U4, ", $s_ifixed, ", ", $s_fixed, "};")]
-                #[doc = concat!("type Fix = ", $s_fixed, "<U4>;")]
-                #[doc = concat!("type IFix = ", $s_ifixed, "<U4>;")]
+                /// #![feature(generic_const_exprs)]
+                /// # #![allow(incomplete_features)]
+                ///
+                #[doc = concat!("use fixed::{", $s_ifixed, ", ", $s_fixed, "};")]
+                #[doc = concat!("type Fix = ", $s_fixed, "<4>;")]
+                #[doc = concat!("type IFix = ", $s_ifixed, "<4>;")]
                 /// assert_eq!(
                 ///     Fix::from_num(5).checked_add_signed(IFix::from_num(-3)),
                 ///     Some(Fix::from_num(2))
@@ -2722,7 +2705,7 @@
                 /// ```
                 #[inline]
                 #[must_use]
-                pub const fn checked_add_signed(self, rhs: $IFixed<Frac>) -> Option<$Fixed<Frac>> {
+                pub const fn checked_add_signed(self, rhs: $IFixed<FRAC>) -> Option<$Fixed<FRAC>> {
                     match self.overflowing_add_signed(rhs) {
                         (ans, false) => Some(ans),
                         (_, true) => None,
@@ -2735,9 +2718,12 @@
                 /// # Examples
                 ///
                 /// ```rust
-                #[doc = concat!("use fixed::{types::extra::U4, ", $s_ifixed, ", ", $s_fixed, "};")]
-                #[doc = concat!("type Fix = ", $s_fixed, "<U4>;")]
-                #[doc = concat!("type IFix = ", $s_ifixed, "<U4>;")]
+                /// #![feature(generic_const_exprs)]
+                /// # #![allow(incomplete_features)]
+                ///
+                #[doc = concat!("use fixed::{", $s_ifixed, ", ", $s_fixed, "};")]
+                #[doc = concat!("type Fix = ", $s_fixed, "<4>;")]
+                #[doc = concat!("type IFix = ", $s_ifixed, "<4>;")]
                 /// assert_eq!(
                 ///     Fix::from_num(5).checked_sub_signed(IFix::from_num(-3)),
                 ///     Some(Fix::from_num(8))
@@ -2746,7 +2732,7 @@
                 /// ```
                 #[inline]
                 #[must_use]
-                pub const fn checked_sub_signed(self, rhs: $IFixed<Frac>) -> Option<$Fixed<Frac>> {
+                pub const fn checked_sub_signed(self, rhs: $IFixed<FRAC>) -> Option<$Fixed<FRAC>> {
                     match self.overflowing_sub_signed(rhs) {
                         (ans, false) => Some(ans),
                         (_, true) => None,
@@ -3228,8 +3214,11 @@
 # Examples
 
 ```rust
-use fixed::{types::extra::U4, ", $s_fixed, "};
-type Fix = ", $s_fixed, "<U4>;
+#![feature(generic_const_exprs)]
+# #![allow(incomplete_features)]
+
+use fixed::", $s_fixed, ";
+type Fix = ", $s_fixed, "<4>;
 assert_eq!(
     Fix::from_num(4).saturating_next_multiple_of(Fix::from_num(1.5)),
     Fix::from_num(4.5)
@@ -3241,8 +3230,8 @@
                 #[must_use = "this returns the result of the operation, without modifying the original"]
                 pub const fn saturating_next_multiple_of(
                     self,
-                    other: $Fixed<Frac>
-                ) -> $Fixed<Frac> {
+                    other: $Fixed<FRAC>
+                ) -> $Fixed<FRAC> {
                     match self.overflowing_next_multiple_of(other) {
                         (ans, false) => ans,
                         (_, true) => {
@@ -3330,15 +3319,18 @@
                 /// # Examples
                 ///
                 /// ```rust
-                #[doc = concat!("use fixed::{types::extra::U4, ", $s_fixed, ", ", $s_ufixed, "};")]
-                #[doc = concat!("type Fix = ", $s_fixed, "<U4>;")]
-                #[doc = concat!("type UFix = ", $s_ufixed, "<U4>;")]
+                /// #![feature(generic_const_exprs)]
+                /// # #![allow(incomplete_features)]
+                ///
+                #[doc = concat!("use fixed::{", $s_fixed, ", ", $s_ufixed, "};")]
+                #[doc = concat!("type Fix = ", $s_fixed, "<4>;")]
+                #[doc = concat!("type UFix = ", $s_ufixed, "<4>;")]
                 /// assert_eq!(Fix::from_num(-5).saturating_add_unsigned(UFix::from_num(3)), -2);
                 /// assert_eq!(Fix::from_num(-5).saturating_add_unsigned(UFix::MAX), Fix::MAX);
                 /// ```
                 #[inline]
                 #[must_use]
-                pub const fn saturating_add_unsigned(self, rhs: $UFixed<Frac>) -> $Fixed<Frac> {
+                pub const fn saturating_add_unsigned(self, rhs: $UFixed<FRAC>) -> $Fixed<FRAC> {
                     match self.overflowing_add_unsigned(rhs) {
                         (ans, false) => ans,
                         (_, true) => $Fixed::MAX,
@@ -3351,15 +3343,18 @@
                 /// # Examples
                 ///
                 /// ```rust
-                #[doc = concat!("use fixed::{types::extra::U4, ", $s_fixed, ", ", $s_ufixed, "};")]
-                #[doc = concat!("type Fix = ", $s_fixed, "<U4>;")]
-                #[doc = concat!("type UFix = ", $s_ufixed, "<U4>;")]
+                /// #![feature(generic_const_exprs)]
+                /// # #![allow(incomplete_features)]
+                ///
+                #[doc = concat!("use fixed::{", $s_fixed, ", ", $s_ufixed, "};")]
+                #[doc = concat!("type Fix = ", $s_fixed, "<4>;")]
+                #[doc = concat!("type UFix = ", $s_ufixed, "<4>;")]
                 /// assert_eq!(Fix::from_num(3).saturating_sub_unsigned(UFix::from_num(5)), -2);
                 /// assert_eq!(Fix::from_num(5).saturating_sub_unsigned(UFix::MAX), Fix::MIN);
                 /// ```
                 #[inline]
                 #[must_use]
-                pub const fn saturating_sub_unsigned(self, rhs: $UFixed<Frac>) -> $Fixed<Frac> {
+                pub const fn saturating_sub_unsigned(self, rhs: $UFixed<FRAC>) -> $Fixed<FRAC> {
                     match self.overflowing_sub_unsigned(rhs) {
                         (ans, false) => ans,
                         (_, true) => $Fixed::MIN,
@@ -3375,16 +3370,19 @@
                 /// # Examples
                 ///
                 /// ```rust
-                #[doc = concat!("use fixed::{types::extra::U4, ", $s_ifixed, ", ", $s_fixed, "};")]
-                #[doc = concat!("type Fix = ", $s_fixed, "<U4>;")]
-                #[doc = concat!("type IFix = ", $s_ifixed, "<U4>;")]
+                /// #![feature(generic_const_exprs)]
+                /// # #![allow(incomplete_features)]
+                ///
+                #[doc = concat!("use fixed::{", $s_ifixed, ", ", $s_fixed, "};")]
+                #[doc = concat!("type Fix = ", $s_fixed, "<4>;")]
+                #[doc = concat!("type IFix = ", $s_ifixed, "<4>;")]
                 /// assert_eq!(Fix::from_num(5).saturating_add_signed(IFix::from_num(-3)), 2);
                 /// assert_eq!(Fix::from_num(2).saturating_add_signed(IFix::from_num(-3)), 0);
                 /// assert_eq!(Fix::MAX.saturating_add_signed(IFix::MAX), Fix::MAX);
                 /// ```
                 #[inline]
                 #[must_use]
-                pub const fn saturating_add_signed(self, rhs: $IFixed<Frac>) -> $Fixed<Frac> {
+                pub const fn saturating_add_signed(self, rhs: $IFixed<FRAC>) -> $Fixed<FRAC> {
                     match self.overflowing_add_signed(rhs) {
                         (ans, false) => ans,
                         (_, true) => {
@@ -3403,16 +3401,19 @@
                 /// # Examples
                 ///
                 /// ```rust
-                #[doc = concat!("use fixed::{types::extra::U4, ", $s_ifixed, ", ", $s_fixed, "};")]
-                #[doc = concat!("type Fix = ", $s_fixed, "<U4>;")]
-                #[doc = concat!("type IFix = ", $s_ifixed, "<U4>;")]
+                /// #![feature(generic_const_exprs)]
+                /// # #![allow(incomplete_features)]
+                ///
+                #[doc = concat!("use fixed::{", $s_ifixed, ", ", $s_fixed, "};")]
+                #[doc = concat!("type Fix = ", $s_fixed, "<4>;")]
+                #[doc = concat!("type IFix = ", $s_ifixed, "<4>;")]
                 /// assert_eq!(Fix::from_num(5).saturating_sub_signed(IFix::from_num(-3)), 8);
                 /// assert_eq!(Fix::ONE.saturating_sub_signed(IFix::MAX), Fix::ZERO);
                 /// assert_eq!(Fix::MAX.saturating_sub_signed(IFix::MIN), Fix::MAX);
                 /// ```
                 #[inline]
                 #[must_use]
-                pub const fn saturating_sub_signed(self, rhs: $IFixed<Frac>) -> $Fixed<Frac> {
+                pub const fn saturating_sub_signed(self, rhs: $IFixed<FRAC>) -> $Fixed<FRAC> {
                     match self.overflowing_sub_signed(rhs) {
                         (ans, false) => ans,
                         (_, true) => {
@@ -3866,8 +3867,11 @@
 # Examples
 
 ```rust
-use fixed::{types::extra::U4, ", $s_fixed, "};
-type Fix = ", $s_fixed, "<U4>;
+#![feature(generic_const_exprs)]
+# #![allow(incomplete_features)]
+
+use fixed::", $s_fixed, ";
+type Fix = ", $s_fixed, "<4>;
 assert_eq!(
     Fix::from_num(4).wrapping_next_multiple_of(Fix::from_num(1.5)),
     Fix::from_num(4.5)
@@ -3883,8 +3887,8 @@
                 #[must_use = "this returns the result of the operation, without modifying the original"]
                 pub const fn wrapping_next_multiple_of(
                     self,
-                    other: $Fixed<Frac>
-                ) -> $Fixed<Frac> {
+                    other: $Fixed<FRAC>
+                ) -> $Fixed<FRAC> {
                     let (ans, _) = self.overflowing_next_multiple_of(other);
                     ans
                 }
@@ -3982,15 +3986,18 @@
                 /// # Examples
                 ///
                 /// ```rust
-                #[doc = concat!("use fixed::{types::extra::U4, ", $s_fixed, ", ", $s_ufixed, "};")]
-                #[doc = concat!("type Fix = ", $s_fixed, "<U4>;")]
-                #[doc = concat!("type UFix = ", $s_ufixed, "<U4>;")]
+                /// #![feature(generic_const_exprs)]
+                /// # #![allow(incomplete_features)]
+                ///
+                #[doc = concat!("use fixed::{", $s_fixed, ", ", $s_ufixed, "};")]
+                #[doc = concat!("type Fix = ", $s_fixed, "<4>;")]
+                #[doc = concat!("type UFix = ", $s_ufixed, "<4>;")]
                 /// assert_eq!(Fix::from_num(-5).wrapping_add_unsigned(UFix::from_num(3)), -2);
                 /// assert_eq!(Fix::ZERO.wrapping_add_unsigned(UFix::MAX), -Fix::DELTA);
                 /// ```
                 #[inline]
                 #[must_use]
-                pub const fn wrapping_add_unsigned(self, rhs: $UFixed<Frac>) -> $Fixed<Frac> {
+                pub const fn wrapping_add_unsigned(self, rhs: $UFixed<FRAC>) -> $Fixed<FRAC> {
                     let (ans, _) = self.overflowing_add_unsigned(rhs);
                     ans
                 }
@@ -4001,15 +4008,18 @@
                 /// # Examples
                 ///
                 /// ```rust
-                #[doc = concat!("use fixed::{types::extra::U4, ", $s_fixed, ", ", $s_ufixed, "};")]
-                #[doc = concat!("type Fix = ", $s_fixed, "<U4>;")]
-                #[doc = concat!("type UFix = ", $s_ufixed, "<U4>;")]
+                /// #![feature(generic_const_exprs)]
+                /// # #![allow(incomplete_features)]
+                ///
+                #[doc = concat!("use fixed::{", $s_fixed, ", ", $s_ufixed, "};")]
+                #[doc = concat!("type Fix = ", $s_fixed, "<4>;")]
+                #[doc = concat!("type UFix = ", $s_ufixed, "<4>;")]
                 /// assert_eq!(Fix::from_num(3).wrapping_sub_unsigned(UFix::from_num(5)), -2);
                 /// assert_eq!(Fix::ZERO.wrapping_sub_unsigned(UFix::MAX), Fix::DELTA);
                 /// ```
                 #[inline]
                 #[must_use]
-                pub const fn wrapping_sub_unsigned(self, rhs: $UFixed<Frac>) -> $Fixed<Frac> {
+                pub const fn wrapping_sub_unsigned(self, rhs: $UFixed<FRAC>) -> $Fixed<FRAC> {
                     let (ans, _) = self.overflowing_sub_unsigned(rhs);
                     ans
                 }
@@ -4023,15 +4033,18 @@
                 /// # Examples
                 ///
                 /// ```rust
-                #[doc = concat!("use fixed::{types::extra::U4, ", $s_ifixed, ", ", $s_fixed, "};")]
-                #[doc = concat!("type Fix = ", $s_fixed, "<U4>;")]
-                #[doc = concat!("type IFix = ", $s_ifixed, "<U4>;")]
+                /// #![feature(generic_const_exprs)]
+                /// # #![allow(incomplete_features)]
+                ///
+                #[doc = concat!("use fixed::{", $s_ifixed, ", ", $s_fixed, "};")]
+                #[doc = concat!("type Fix = ", $s_fixed, "<4>;")]
+                #[doc = concat!("type IFix = ", $s_ifixed, "<4>;")]
                 /// assert_eq!(Fix::from_num(5).wrapping_add_signed(IFix::from_num(-3)), 2);
                 /// assert_eq!(Fix::ZERO.wrapping_add_signed(-IFix::DELTA), Fix::MAX);
                 /// ```
                 #[inline]
                 #[must_use]
-                pub const fn wrapping_add_signed(self, rhs: $IFixed<Frac>) -> $Fixed<Frac> {
+                pub const fn wrapping_add_signed(self, rhs: $IFixed<FRAC>) -> $Fixed<FRAC> {
                     let (ans, _) = self.overflowing_add_signed(rhs);
                     ans
                 }
@@ -4042,15 +4055,18 @@
                 /// # Examples
                 ///
                 /// ```rust
-                #[doc = concat!("use fixed::{types::extra::U4, ", $s_ifixed, ", ", $s_fixed, "};")]
-                #[doc = concat!("type Fix = ", $s_fixed, "<U4>;")]
-                #[doc = concat!("type IFix = ", $s_ifixed, "<U4>;")]
+                /// #![feature(generic_const_exprs)]
+                /// # #![allow(incomplete_features)]
+                ///
+                #[doc = concat!("use fixed::{", $s_ifixed, ", ", $s_fixed, "};")]
+                #[doc = concat!("type Fix = ", $s_fixed, "<4>;")]
+                #[doc = concat!("type IFix = ", $s_ifixed, "<4>;")]
                 /// assert_eq!(Fix::from_num(5).wrapping_sub_signed(IFix::from_num(-3)), 8);
                 /// assert_eq!(Fix::ZERO.wrapping_sub_signed(IFix::DELTA), Fix::MAX);
                 /// ```
                 #[inline]
                 #[must_use]
-                pub const fn wrapping_sub_signed(self, rhs: $IFixed<Frac>) -> $Fixed<Frac> {
+                pub const fn wrapping_sub_signed(self, rhs: $IFixed<FRAC>) -> $Fixed<FRAC> {
                     let (ans, _) = self.overflowing_sub_signed(rhs);
                     ans
                 }
@@ -4838,8 +4854,11 @@
 # Examples
 
 ```rust
-use fixed::{types::extra::U4, ", $s_fixed, "};
-type Fix = ", $s_fixed, "<U4>;
+#![feature(generic_const_exprs)]
+# #![allow(incomplete_features)]
+
+use fixed::", $s_fixed, ";
+type Fix = ", $s_fixed, "<4>;
 assert_eq!(
     Fix::from_num(4).unwrapped_next_multiple_of(Fix::from_num(1.5)),
     Fix::from_num(4.5)
@@ -4849,8 +4868,11 @@
 The following panics because of overflow.
 
 ```rust,should_panic
-use fixed::{types::extra::U4, ", $s_fixed, "};
-type Fix = ", $s_fixed, "<U4>;
+#![feature(generic_const_exprs)]
+# #![allow(incomplete_features)]
+
+use fixed::", $s_fixed, ";
+type Fix = ", $s_fixed, "<4>;
 let _overflow = Fix::MAX.unwrapped_next_multiple_of(Fix::from_num(2));
 ```
 ";
@@ -4859,8 +4881,8 @@
                 #[must_use = "this returns the result of the operation, without modifying the original"]
                 pub const fn unwrapped_next_multiple_of(
                     self,
-                    other: $Fixed<Frac>
-                ) -> $Fixed<Frac> {
+                    other: $Fixed<FRAC>
+                ) -> $Fixed<FRAC> {
                     let (ans, overflow) = self.overflowing_next_multiple_of(other);
                     assert!(!overflow, "overflow");
                     ans
@@ -4998,23 +5020,29 @@
                 /// # Examples
                 ///
                 /// ```rust
-                #[doc = concat!("use fixed::{types::extra::U4, ", $s_fixed, ", ", $s_ufixed, "};")]
-                #[doc = concat!("type Fix = ", $s_fixed, "<U4>;")]
-                #[doc = concat!("type UFix = ", $s_ufixed, "<U4>;")]
+                /// #![feature(generic_const_exprs)]
+                /// # #![allow(incomplete_features)]
+                ///
+                #[doc = concat!("use fixed::{", $s_fixed, ", ", $s_ufixed, "};")]
+                #[doc = concat!("type Fix = ", $s_fixed, "<4>;")]
+                #[doc = concat!("type UFix = ", $s_ufixed, "<4>;")]
                 /// assert_eq!(Fix::from_num(-5).unwrapped_add_unsigned(UFix::from_num(3)), -2);
                 /// ```
                 ///
                 /// The following panics because of overflow.
                 ///
                 /// ```rust,should_panic
-                #[doc = concat!("use fixed::{types::extra::U4, ", $s_fixed, ", ", $s_ufixed, "};")]
-                #[doc = concat!("type Fix = ", $s_fixed, "<U4>;")]
-                #[doc = concat!("type UFix = ", $s_ufixed, "<U4>;")]
+                /// #![feature(generic_const_exprs)]
+                /// # #![allow(incomplete_features)]
+                ///
+                #[doc = concat!("use fixed::{", $s_fixed, ", ", $s_ufixed, "};")]
+                #[doc = concat!("type Fix = ", $s_fixed, "<4>;")]
+                #[doc = concat!("type UFix = ", $s_ufixed, "<4>;")]
                 /// let _overflow = Fix::MAX.unwrapped_add_unsigned(UFix::DELTA);
                 /// ```
                 #[inline]
                 #[must_use]
-                pub const fn unwrapped_add_unsigned(self, rhs: $UFixed<Frac>) -> $Fixed<Frac> {
+                pub const fn unwrapped_add_unsigned(self, rhs: $UFixed<FRAC>) -> $Fixed<FRAC> {
                     let (ans, overflow) = self.overflowing_add_unsigned(rhs);
                     assert!(!overflow, "overflow");
                     ans
@@ -5030,23 +5058,29 @@
                 /// # Examples
                 ///
                 /// ```rust
-                #[doc = concat!("use fixed::{types::extra::U4, ", $s_fixed, ", ", $s_ufixed, "};")]
-                #[doc = concat!("type Fix = ", $s_fixed, "<U4>;")]
-                #[doc = concat!("type UFix = ", $s_ufixed, "<U4>;")]
+                /// #![feature(generic_const_exprs)]
+                /// # #![allow(incomplete_features)]
+                ///
+                #[doc = concat!("use fixed::{", $s_fixed, ", ", $s_ufixed, "};")]
+                #[doc = concat!("type Fix = ", $s_fixed, "<4>;")]
+                #[doc = concat!("type UFix = ", $s_ufixed, "<4>;")]
                 /// assert_eq!(Fix::from_num(3).unwrapped_sub_unsigned(UFix::from_num(5)), -2);
                 /// ```
                 ///
                 /// The following panics because of overflow.
                 ///
                 /// ```rust,should_panic
-                #[doc = concat!("use fixed::{types::extra::U4, ", $s_fixed, ", ", $s_ufixed, "};")]
-                #[doc = concat!("type Fix = ", $s_fixed, "<U4>;")]
-                #[doc = concat!("type UFix = ", $s_ufixed, "<U4>;")]
+                /// #![feature(generic_const_exprs)]
+                /// # #![allow(incomplete_features)]
+                ///
+                #[doc = concat!("use fixed::{", $s_fixed, ", ", $s_ufixed, "};")]
+                #[doc = concat!("type Fix = ", $s_fixed, "<4>;")]
+                #[doc = concat!("type UFix = ", $s_ufixed, "<4>;")]
                 /// let _overflow = Fix::MIN.unwrapped_sub_unsigned(UFix::DELTA);
                 /// ```
                 #[inline]
                 #[must_use]
-                pub const fn unwrapped_sub_unsigned(self, rhs: $UFixed<Frac>) -> $Fixed<Frac> {
+                pub const fn unwrapped_sub_unsigned(self, rhs: $UFixed<FRAC>) -> $Fixed<FRAC> {
                     let (ans, overflow) = self.overflowing_sub_unsigned(rhs);
                     assert!(!overflow, "overflow");
                     ans
@@ -5065,23 +5099,29 @@
                 /// # Examples
                 ///
                 /// ```rust
-                #[doc = concat!("use fixed::{types::extra::U4, ", $s_ifixed, ", ", $s_fixed, "};")]
-                #[doc = concat!("type Fix = ", $s_fixed, "<U4>;")]
-                #[doc = concat!("type IFix = ", $s_ifixed, "<U4>;")]
+                /// #![feature(generic_const_exprs)]
+                /// # #![allow(incomplete_features)]
+                ///
+                #[doc = concat!("use fixed::{", $s_ifixed, ", ", $s_fixed, "};")]
+                #[doc = concat!("type Fix = ", $s_fixed, "<4>;")]
+                #[doc = concat!("type IFix = ", $s_ifixed, "<4>;")]
                 /// assert_eq!(Fix::from_num(5).unwrapped_add_signed(IFix::from_num(-3)), 2);
                 /// ```
                 ///
                 /// The following panics because of overflow.
                 ///
                 /// ```rust,should_panic
-                #[doc = concat!("use fixed::{types::extra::U4, ", $s_ifixed, ", ", $s_fixed, "};")]
-                #[doc = concat!("type Fix = ", $s_fixed, "<U4>;")]
-                #[doc = concat!("type IFix = ", $s_ifixed, "<U4>;")]
+                /// #![feature(generic_const_exprs)]
+                /// # #![allow(incomplete_features)]
+                ///
+                #[doc = concat!("use fixed::{", $s_ifixed, ", ", $s_fixed, "};")]
+                #[doc = concat!("type Fix = ", $s_fixed, "<4>;")]
+                #[doc = concat!("type IFix = ", $s_ifixed, "<4>;")]
                 /// let _overflow = Fix::from_num(2).unwrapped_add_signed(IFix::from_num(-3));
                 /// ```
                 #[inline]
                 #[must_use]
-                pub const fn unwrapped_add_signed(self, rhs: $IFixed<Frac>) -> $Fixed<Frac> {
+                pub const fn unwrapped_add_signed(self, rhs: $IFixed<FRAC>) -> $Fixed<FRAC> {
                     let (ans, overflow) = self.overflowing_add_signed(rhs);
                     assert!(!overflow, "overflow");
                     ans
@@ -5097,23 +5137,29 @@
                 /// # Examples
                 ///
                 /// ```rust
-                #[doc = concat!("use fixed::{types::extra::U4, ", $s_ifixed, ", ", $s_fixed, "};")]
-                #[doc = concat!("type Fix = ", $s_fixed, "<U4>;")]
-                #[doc = concat!("type IFix = ", $s_ifixed, "<U4>;")]
+                /// #![feature(generic_const_exprs)]
+                /// # #![allow(incomplete_features)]
+                ///
+                #[doc = concat!("use fixed::{", $s_ifixed, ", ", $s_fixed, "};")]
+                #[doc = concat!("type Fix = ", $s_fixed, "<4>;")]
+                #[doc = concat!("type IFix = ", $s_ifixed, "<4>;")]
                 /// assert_eq!(Fix::from_num(5).unwrapped_sub_signed(IFix::from_num(-3)), 8);
                 /// ```
                 ///
                 /// The following panics because of overflow.
                 ///
                 /// ```rust,should_panic
-                #[doc = concat!("use fixed::{types::extra::U4, ", $s_ifixed, ", ", $s_fixed, "};")]
-                #[doc = concat!("type Fix = ", $s_fixed, "<U4>;")]
-                #[doc = concat!("type IFix = ", $s_ifixed, "<U4>;")]
+                /// #![feature(generic_const_exprs)]
+                /// # #![allow(incomplete_features)]
+                ///
+                #[doc = concat!("use fixed::{", $s_ifixed, ", ", $s_fixed, "};")]
+                #[doc = concat!("type Fix = ", $s_fixed, "<4>;")]
+                #[doc = concat!("type IFix = ", $s_ifixed, "<4>;")]
                 /// let _overflow = Fix::from_num(2).unwrapped_sub_signed(IFix::from_num(3));
                 /// ```
                 #[inline]
                 #[must_use]
-                pub const fn unwrapped_sub_signed(self, rhs: $IFixed<Frac>) -> $Fixed<Frac> {
+                pub const fn unwrapped_sub_signed(self, rhs: $IFixed<FRAC>) -> $Fixed<FRAC> {
                     let (ans, overflow) = self.overflowing_sub_signed(rhs);
                     assert!(!overflow, "overflow");
                     ans
@@ -5684,8 +5730,11 @@
 # Examples
 
 ```rust
-use fixed::{types::extra::U4, ", $s_fixed, "};
-type Fix = ", $s_fixed, "<U4>;
+#![feature(generic_const_exprs)]
+# #![allow(incomplete_features)]
+
+use fixed::", $s_fixed, ";
+type Fix = ", $s_fixed, "<4>;
 assert_eq!(
     Fix::from_num(4).overflowing_next_multiple_of(Fix::from_num(1.5)),
     (Fix::from_num(4.5), false)
@@ -5701,8 +5750,8 @@
                 #[must_use = "this returns the result of the operation, without modifying the original"]
                 pub const fn overflowing_next_multiple_of(
                     self,
-                    other: $Fixed<Frac>
-                ) -> ($Fixed<Frac>, bool) {
+                    other: $Fixed<FRAC>
+                ) -> ($Fixed<FRAC>, bool) {
                     let slf = self.to_bits();
                     let other = other.to_bits();
 
@@ -5814,9 +5863,12 @@
                 /// # Examples
                 ///
                 /// ```rust
-                #[doc = concat!("use fixed::{types::extra::U4, ", $s_fixed, ", ", $s_ufixed, "};")]
-                #[doc = concat!("type Fix = ", $s_fixed, "<U4>;")]
-                #[doc = concat!("type UFix = ", $s_ufixed, "<U4>;")]
+                /// #![feature(generic_const_exprs)]
+                /// # #![allow(incomplete_features)]
+                ///
+                #[doc = concat!("use fixed::{", $s_fixed, ", ", $s_ufixed, "};")]
+                #[doc = concat!("type Fix = ", $s_fixed, "<4>;")]
+                #[doc = concat!("type UFix = ", $s_ufixed, "<4>;")]
                 /// assert_eq!(
                 ///     Fix::from_num(-5).overflowing_add_unsigned(UFix::from_num(3)),
                 ///     (Fix::from_num(-2), false)
@@ -5830,8 +5882,8 @@
                 #[must_use]
                 pub const fn overflowing_add_unsigned(
                     self,
-                    rhs: $UFixed<Frac>,
-                ) -> ($Fixed<Frac>, bool) {
+                    rhs: $UFixed<FRAC>,
+                ) -> ($Fixed<FRAC>, bool) {
                     let signed_rhs = rhs.to_bits() as $Inner;
                     let overflow1 = signed_rhs < 0;
                     let (bits, overflow2) = self.to_bits().overflowing_add(signed_rhs);
@@ -5848,9 +5900,12 @@
                 /// # Examples
                 ///
                 /// ```rust
-                #[doc = concat!("use fixed::{types::extra::U4, ", $s_fixed, ", ", $s_ufixed, "};")]
-                #[doc = concat!("type Fix = ", $s_fixed, "<U4>;")]
-                #[doc = concat!("type UFix = ", $s_ufixed, "<U4>;")]
+                /// #![feature(generic_const_exprs)]
+                /// # #![allow(incomplete_features)]
+                ///
+                #[doc = concat!("use fixed::{", $s_fixed, ", ", $s_ufixed, "};")]
+                #[doc = concat!("type Fix = ", $s_fixed, "<4>;")]
+                #[doc = concat!("type UFix = ", $s_ufixed, "<4>;")]
                 /// assert_eq!(
                 ///     Fix::from_num(3).overflowing_sub_unsigned(UFix::from_num(5)),
                 ///     (Fix::from_num(-2), false)
@@ -5864,8 +5919,8 @@
                 #[must_use]
                 pub const fn overflowing_sub_unsigned(
                     self,
-                    rhs: $UFixed<Frac>,
-                ) -> ($Fixed<Frac>, bool) {
+                    rhs: $UFixed<FRAC>,
+                ) -> ($Fixed<FRAC>, bool) {
                     let signed_rhs = rhs.to_bits() as $Inner;
                     let overflow1 = signed_rhs < 0;
                     let (bits, overflow2) = self.to_bits().overflowing_sub(signed_rhs);
@@ -5885,9 +5940,12 @@
                 /// # Examples
                 ///
                 /// ```rust
-                #[doc = concat!("use fixed::{types::extra::U4, ", $s_ifixed, ", ", $s_fixed, "};")]
-                #[doc = concat!("type Fix = ", $s_fixed, "<U4>;")]
-                #[doc = concat!("type IFix = ", $s_ifixed, "<U4>;")]
+                /// #![feature(generic_const_exprs)]
+                /// # #![allow(incomplete_features)]
+                ///
+                #[doc = concat!("use fixed::{", $s_ifixed, ", ", $s_fixed, "};")]
+                #[doc = concat!("type Fix = ", $s_fixed, "<4>;")]
+                #[doc = concat!("type IFix = ", $s_ifixed, "<4>;")]
                 /// assert_eq!(
                 ///     Fix::from_num(5).overflowing_add_signed(IFix::from_num(-3)),
                 ///     (Fix::from_num(2), false)
@@ -5901,8 +5959,8 @@
                 #[must_use]
                 pub const fn overflowing_add_signed(
                     self,
-                    rhs: $IFixed<Frac>,
-                ) -> ($Fixed<Frac>, bool) {
+                    rhs: $IFixed<FRAC>,
+                ) -> ($Fixed<FRAC>, bool) {
                     let unsigned_rhs = rhs.to_bits() as $Inner;
                     let overflow1 = rhs.is_negative();
                     let (bits, overflow2) = self.to_bits().overflowing_add(unsigned_rhs);
@@ -5919,9 +5977,12 @@
                 /// # Examples
                 ///
                 /// ```rust
-                #[doc = concat!("use fixed::{types::extra::U4, ", $s_ifixed, ", ", $s_fixed, "};")]
-                #[doc = concat!("type Fix = ", $s_fixed, "<U4>;")]
-                #[doc = concat!("type IFix = ", $s_ifixed, "<U4>;")]
+                /// #![feature(generic_const_exprs)]
+                /// # #![allow(incomplete_features)]
+                ///
+                #[doc = concat!("use fixed::{", $s_ifixed, ", ", $s_fixed, "};")]
+                #[doc = concat!("type Fix = ", $s_fixed, "<4>;")]
+                #[doc = concat!("type IFix = ", $s_ifixed, "<4>;")]
                 /// assert_eq!(
                 ///     Fix::from_num(5).overflowing_sub_signed(IFix::from_num(-3)),
                 ///     (Fix::from_num(8), false)
@@ -5935,8 +5996,8 @@
                 #[must_use]
                 pub const fn overflowing_sub_signed(
                     self,
-                    rhs: $IFixed<Frac>,
-                ) -> ($Fixed<Frac>, bool) {
+                    rhs: $IFixed<FRAC>,
+                ) -> ($Fixed<FRAC>, bool) {
                     let unsigned_rhs = rhs.to_bits() as $Inner;
                     let overflow1 = rhs.is_negative();
                     let (bits, overflow2) = self.to_bits().overflowing_sub(unsigned_rhs);
