--- conflicted
+++ resolved
@@ -16,24 +16,15 @@
 macro_rules! fixed_no_frac {
     (
         $Fixed:ident[$s_fixed:expr](
-<<<<<<< HEAD
             $Inner:ident[$s_inner:expr],
-            $s_nbits:expr, $s_nbits_m1:expr, $s_nbits_m2:expr
-        ),
-        $nbytes:expr, $nbits:expr,
-        $bytes_val:expr, $rev_bytes_val:expr, $be_bytes:expr, $le_bytes:expr,
-        $IFixed:ident[$s_ifixed:expr], $UFixed:ident[$s_ufixed:expr], $UInner:ty, $Signedness:tt,
-        $HasDouble:tt, $Double:ident[$s_double:expr], $DoubleInner:ty, $s_nbits_2:expr
-=======
-            $Inner:ident[$s_inner:expr], $LeEqU:tt, $UNbits:ident, $UNbits_m1:ident,
             $s_nbits:expr, $s_nbits_p1:expr, $s_nbits_m1:expr, $s_nbits_m2:expr, $s_nbits_m3:expr
         ),
-        $nbytes:expr, $bytes_val:expr, $rev_bytes_val:expr, $be_bytes:expr, $le_bytes:expr,
+        $nbytes:expr, $nbits:expr, $nbits_m1:expr,
+        $bytes_val:expr, $rev_bytes_val:expr, $be_bytes:expr, $le_bytes:expr,
         $IFixed:ident[$s_ifixed:expr], $UFixed:ident[$s_ufixed:expr],
         $IInner:ty, $UInner:ty, $Signedness:tt,
         $HasDouble:tt, $s_nbits_2:expr,
         $Double:ident[$s_double:expr], $DoubleInner:ty, $IDouble:ident, $IDoubleInner:ty
->>>>>>> 0eebf268
     ) => {
         /// The items in this block are implemented for all values of `FRAC`.
         impl<const FRAC: i32> $Fixed<FRAC> {
@@ -234,18 +225,12 @@
 # Examples
 
 ```rust
-<<<<<<< HEAD
-#![feature(generic_const_exprs)]
-# #![allow(incomplete_features)]
-
-use fixed::", $s_fixed, ";
-type Fix = ", $s_fixed, "<4>;
-// 0010.0000 == 2
-=======
-use fixed::{types::extra::U4, ", $s_fixed, "};
-type Fix = ", $s_fixed, "<U4>;
+#![feature(generic_const_exprs)]
+# #![allow(incomplete_features)]
+
+use fixed::", $s_fixed, ";
+type Fix = ", $s_fixed, "<4>;
 // 0010.0000 = 2
->>>>>>> 0eebf268
 assert_eq!(Fix::from_bits(0b10_0000), 2);
 ```
 ";
@@ -1007,15 +992,9 @@
 
 use fixed::", $s_fixed, ";
 // decimal: 1.25 × 1.0625 = 1.328_125
-<<<<<<< HEAD
-// binary: 1.01 × 1.0001 == 1.010101
+// binary: 1.01 × 1.0001 = 1.010101
 let a = ", $s_fixed, "::<2>::from_num(1.25);
 let b = ", $s_fixed, "::<4>::from_num(1.0625);
-=======
-// binary: 1.01 × 1.0001 = 1.010101
-let a = ", $s_fixed, "::<U2>::from_num(1.25);
-let b = ", $s_fixed, "::<U4>::from_num(1.0625);
->>>>>>> 0eebf268
 assert_eq!(a.wide_mul(b), 1.328_125);
 ```
 ";
@@ -1051,33 +1030,30 @@
                     /// # Examples
                     ///
                     /// ```rust
-                    /// use fixed::{
-                    ///     types::extra::{U2, U4},
-                    #[doc = concat!("     ", $s_fixed, ", ", $s_ufixed, ",")]
-                    /// };
+                    /// #![feature(generic_const_exprs)]
+                    /// # #![allow(incomplete_features)]
+                    ///
+                    #[doc = concat!("use fixed::{", $s_fixed, ", ", $s_ufixed, "};")]
                     /// // decimal: -1.25 × 1.0625 = -1.328_125
                     /// // binary: -1.01 × 1.0001 = -1.010101
-                    #[doc = concat!("let a = ", $s_fixed, "::<U2>::from_num(-1.25);")]
-                    #[doc = concat!("let b = ", $s_ufixed, "::<U4>::from_num(1.0625);")]
+                    #[doc = concat!("let a = ", $s_fixed, "::<2>::from_num(-1.25);")]
+                    #[doc = concat!("let b = ", $s_ufixed, "::<4>::from_num(1.0625);")]
                     /// assert_eq!(a.wide_mul_unsigned(b), -1.328_125);
                     /// ```
                     #[inline]
                     #[must_use]
-                    pub fn wide_mul_unsigned<RhsFrac>(
+                    pub const fn wide_mul_unsigned<const RHS_FRAC: i32>(
                         self,
-                        rhs: $UFixed<RhsFrac>,
-                    ) -> $Double<Sum<Frac, RhsFrac>>
-                    where
-                        Frac: Add<RhsFrac>,
-                    {
-                        let wide_lhs = <$DoubleInner>::from(self.to_bits());
+                        rhs: $UFixed<RHS_FRAC>,
+                    ) -> $Double<{ FRAC + RHS_FRAC }> {
+                        let wide_lhs = self.to_bits() as $DoubleInner;
                         let rhs_signed = rhs.to_bits() as $Inner;
-                        let wide_rhs = <$DoubleInner>::from(rhs_signed);
+                        let wide_rhs = rhs_signed as $DoubleInner;
                         let mut wide_prod = wide_lhs * wide_rhs;
                         if rhs_signed < 0 {
                             // rhs msb treated as -2^(N - 1) instead of +2^(N - 1),
                             // so error in rhs is -2^N, and error in prod is -2^N × lhs
-                            wide_prod += wide_lhs << ($nbytes * 8);
+                            wide_prod += wide_lhs << $nbits;
                         }
                         $Double::from_bits(wide_prod)
                     }
@@ -1103,28 +1079,25 @@
                     /// # Examples
                     ///
                     /// ```rust
-                    /// use fixed::{
-                    ///     types::extra::{U2, U4},
-                    #[doc = concat!("     ", $s_ifixed, ", ", $s_fixed, ",")]
-                    /// };
+                    /// #![feature(generic_const_exprs)]
+                    /// # #![allow(incomplete_features)]
+                    ///
+                    #[doc = concat!("use fixed::{", $s_ifixed, ", ", $s_fixed, "};")]
                     /// // decimal: 1.25 × -1.0625 = -1.328_125
                     /// // binary: 1.01 × -1.0001 = -1.010101
-                    #[doc = concat!("let a = ", $s_fixed, "::<U2>::from_num(1.25);")]
-                    #[doc = concat!("let b = ", $s_ifixed, "::<U4>::from_num(-1.0625);")]
+                    #[doc = concat!("let a = ", $s_fixed, "::<2>::from_num(1.25);")]
+                    #[doc = concat!("let b = ", $s_ifixed, "::<4>::from_num(-1.0625);")]
                     /// assert_eq!(a.wide_mul_signed(b), -1.328_125);
                     /// ```
                     #[inline]
                     #[must_use]
-                    pub fn wide_mul_signed<RhsFrac>(
+                    pub const fn wide_mul_signed<const RHS_FRAC: i32>(
                         self,
-                        rhs: $IFixed<RhsFrac>,
-                    ) -> $IDouble<Sum<Frac, RhsFrac>>
-                    where
-                        Frac: Add<RhsFrac>,
-                    {
+                        rhs: $IFixed<RHS_FRAC>,
+                    ) -> $IDouble<{ FRAC + RHS_FRAC }> {
                         let lhs_signed = self.to_bits() as $IInner;
-                        let wide_lhs = <$IDoubleInner>::from(lhs_signed);
-                        let wide_rhs = <$IDoubleInner>::from(rhs.to_bits());
+                        let wide_lhs = lhs_signed as $IDoubleInner;
+                        let wide_rhs = rhs.to_bits() as $IDoubleInner;
                         let mut wide_prod = wide_lhs * wide_rhs;
                         if lhs_signed < 0 {
                             // lhs msb treated as -2^(N - 1) instead of +2^(N - 1),
@@ -1176,17 +1149,10 @@
 
 use fixed::{", $s_fixed, ", ", $s_double, "};
 // decimal: 4.625 / 0.03125 = 148
-<<<<<<< HEAD
-// binary: 100.101 / 0.00001 == 10010100
+// binary: 100.101 / 0.00001 = 10010100
 let a = ", $s_fixed, "::<3>::from_num(4.625);
 let b = ", $s_fixed, "::<5>::from_num(0.03125);
 let ans: ", $s_double, "<", $s_nbits_m2, "> = a.wide_div(b);
-=======
-// binary: 100.101 / 0.00001 = 10010100
-let a = ", $s_fixed, "::<U3>::from_num(4.625);
-let b = ", $s_fixed, "::<U5>::from_num(0.03125);
-let ans: ", $s_double, "<U", $s_nbits_m2, "> = a.wide_div(b);
->>>>>>> 0eebf268
 assert_eq!(ans, 148);
 ```
 ",
@@ -1247,16 +1213,16 @@
                     /// # Examples
                     ///
                     /// ```rust
-                    /// use fixed::{
-                    #[doc = concat!("     types::extra::{U4, U5, U", $s_nbits_m2, "},")]
-                    #[doc = concat!("     ", $s_fixed, ", ", $s_double, ",")]
-                    /// };
+                    /// #![feature(generic_const_exprs)]
+                    /// # #![allow(incomplete_features)]
+                    ///
+                    #[doc = concat!("use fixed::{", $s_fixed, ", ", $s_double, "};")]
                     /// // decimal: 4.625 / 0.03125 = 148
                     /// // binary: 100.101 / 0.00001 = 10010100
-                    #[doc = concat!("let a = ", $s_fixed, "::<U4>::from_num(4.625);")]
-                    #[doc = concat!("let b = ", $s_fixed, "::<U5>::from_num(0.03125);")]
+                    #[doc = concat!("let a = ", $s_fixed, "::<4>::from_num(4.625);")]
+                    #[doc = concat!("let b = ", $s_fixed, "::<5>::from_num(0.03125);")]
                     #[doc = concat!(
-                        "let ans: ", $s_double, "<U", $s_nbits_m2, "> = a.wide_sdiv(b);"
+                        "let ans: ", $s_double, "<", $s_nbits_m2, "> = a.wide_sdiv(b);"
                     )]
                     /// assert_eq!(ans, 148);
                     /// ```
@@ -1265,29 +1231,25 @@
                     /// <code>-[DELTA][Self::DELTA]</code> does not overflow.
                     ///
                     /// ```rust
-                    /// use fixed::{
-                    #[doc = concat!("     types::extra::{U4, U", $s_nbits_m1, "},")]
-                    #[doc = concat!("     ", $s_fixed, ", ", $s_double, ",")]
-                    /// };
-                    #[doc = concat!("type Fix = ", $s_fixed, "<U4>;")]
-                    #[doc = concat!("type DFix = ", $s_double, "<U", $s_nbits_m1, ">;")]
+                    /// #![feature(generic_const_exprs)]
+                    /// # #![allow(incomplete_features)]
+                    ///
+                    #[doc = concat!("use fixed::{", $s_fixed, ", ", $s_double, "};")]
+                    #[doc = concat!("type Fix = ", $s_fixed, "<4>;")]
+                    #[doc = concat!("type DFix = ", $s_double, "<", $s_nbits_m1, ">;")]
                     /// assert_eq!(Fix::MIN.wide_sdiv(-Fix::DELTA), (DFix::MIN / 2).abs());
                     /// ```
                     ///
                     /// [`wide_div`]: Self::wide_div
                     #[inline]
                     #[must_use]
-                    pub fn wide_sdiv<RhsFrac>(
+                    pub const fn wide_sdiv<const RHS_FRAC: i32>(
                         self,
-                        rhs: $Fixed<RhsFrac>,
-                    ) -> $Double<Diff<Sum<$UNbits_m1, Frac>, RhsFrac>>
-                    where
-                        $UNbits_m1: Add<Frac>,
-                        Sum<$UNbits_m1, Frac>: Sub<RhsFrac>,
-                    {
-                        let self_bits = <$DoubleInner>::from(self.to_bits());
-                        let rhs_bits = <$DoubleInner>::from(rhs.to_bits());
-                        $Double::from_bits((self_bits << $UNbits_m1::U32) / rhs_bits)
+                        rhs: $Fixed<RHS_FRAC>,
+                    ) -> $Double<{ $nbits_m1 + FRAC - RHS_FRAC }> {
+                        let self_bits = self.to_bits() as $DoubleInner;
+                        let rhs_bits = rhs.to_bits() as $DoubleInner;
+                        $Double::from_bits((self_bits << $nbits_m1) / rhs_bits)
                     }
 
                     /// Divides by an unsigned fixed-point number and returns a
@@ -1310,32 +1272,30 @@
                     /// # Examples
                     ///
                     /// ```rust
-                    /// use fixed::{
-                    #[doc = concat!("     types::extra::{U3, U5, U", $s_nbits_m2, "},")]
-                    #[doc = concat!("     ", $s_fixed, ", ", $s_double, ", ", $s_ufixed, ",")]
-                    /// };
+                    /// #![feature(generic_const_exprs)]
+                    /// # #![allow(incomplete_features)]
+                    ///
+                    #[doc = concat!(
+                        "use fixed::{", $s_fixed, ", ", $s_double, ", ", $s_ufixed, "};"
+                    )]
                     /// // decimal: -4.625 / 0.03125 = -148
                     /// // binary: -100.101 / 0.00001 = -10010100
-                    #[doc = concat!("let a = ", $s_fixed, "::<U3>::from_num(-4.625);")]
-                    #[doc = concat!("let b = ", $s_ufixed, "::<U5>::from_num(0.03125);")]
+                    #[doc = concat!("let a = ", $s_fixed, "::<3>::from_num(-4.625);")]
+                    #[doc = concat!("let b = ", $s_ufixed, "::<5>::from_num(0.03125);")]
                     #[doc = concat!(
-                        "let ans: ", $s_double, "<U", $s_nbits_m2, "> = a.wide_div_unsigned(b);"
+                        "let ans: ", $s_double, "<", $s_nbits_m2, "> = a.wide_div_unsigned(b);"
                     )]
                     /// assert_eq!(ans, -148);
                     /// ```
                     #[inline]
                     #[must_use]
-                    pub fn wide_div_unsigned<RhsFrac>(
+                    pub const fn wide_div_unsigned<const RHS_FRAC: i32>(
                         self,
-                        rhs: $UFixed<RhsFrac>,
-                    ) -> $Double<Diff<Sum<$UNbits, Frac>, RhsFrac>>
-                    where
-                        $UNbits: Add<Frac>,
-                        Sum<$UNbits, Frac>: Sub<RhsFrac>,
-                    {
-                        let self_bits = <$DoubleInner>::from(self.to_bits());
-                        let rhs_bits = <$DoubleInner>::from(rhs.to_bits());
-                        $Double::from_bits((self_bits << $UNbits::U32) / rhs_bits)
+                        rhs: $UFixed<RHS_FRAC>,
+                    ) -> $Double<{ $nbits + FRAC - RHS_FRAC }> {
+                        let self_bits = self.to_bits() as $DoubleInner;
+                        let rhs_bits = rhs.to_bits() as $DoubleInner;
+                        $Double::from_bits((self_bits << $nbits) / rhs_bits)
                     }
                 }
 
@@ -1371,35 +1331,31 @@
                     /// # Examples
                     ///
                     /// ```rust
-                    /// use fixed::{
-                    #[doc = concat!("     types::extra::{U4, U5, U", $s_nbits_m2, "},")]
+                    /// #![feature(generic_const_exprs)]
+                    /// # #![allow(incomplete_features)]
+                    ///
                     #[doc = concat!(
-                        "     ", $s_fixed, ", ", $s_ifixed, ", ", stringify!($IDouble), ","
+                        "use fixed::{", $s_fixed, ", ", $s_ifixed, ", ", stringify!($IDouble), "};"
                     )]
-                    /// };
                     /// // decimal: 4.625 / -0.03125 = -148
                     /// // binary: 100.101 / -0.00001 = -10010100
-                    #[doc = concat!("let a = ", $s_fixed, "::<U4>::from_num(4.625);")]
-                    #[doc = concat!("let b = ", $s_ifixed, "::<U5>::from_num(-0.03125);")]
+                    #[doc = concat!("let a = ", $s_fixed, "::<4>::from_num(4.625);")]
+                    #[doc = concat!("let b = ", $s_ifixed, "::<5>::from_num(-0.03125);")]
                     #[doc = concat!(
-                        "let ans: ", stringify!($IDouble), "<U", $s_nbits_m2, ">",
+                        "let ans: ", stringify!($IDouble), "<", $s_nbits_m2, ">",
                         " = a.wide_sdiv_signed(b);"
                     )]
                     /// assert_eq!(ans, -148);
                     /// ```
                     #[inline]
                     #[must_use]
-                    pub fn wide_sdiv_signed<RhsFrac>(
+                    pub const fn wide_sdiv_signed<const RHS_FRAC: i32>(
                         self,
-                        rhs: $IFixed<RhsFrac>,
-                    ) -> $IDouble<Diff<Sum<$UNbits_m1, Frac>, RhsFrac>>
-                    where
-                        $UNbits_m1: Add<Frac>,
-                        Sum<$UNbits_m1, Frac>: Sub<RhsFrac>,
-                    {
-                        let self_bits = <$IDoubleInner>::from(self.to_bits());
-                        let rhs_bits = <$IDoubleInner>::from(rhs.to_bits());
-                        $IDouble::from_bits((self_bits << $UNbits_m1::U32) / rhs_bits)
+                        rhs: $IFixed<RHS_FRAC>,
+                    ) -> $IDouble<{ $nbits_m1 + FRAC - RHS_FRAC }> {
+                        let self_bits = self.to_bits() as $IDoubleInner;
+                        let rhs_bits = rhs.to_bits() as $IDoubleInner;
+                        $IDouble::from_bits((self_bits << $nbits_m1) / rhs_bits)
                     }
                 }
             }
